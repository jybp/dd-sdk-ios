--- conflicted
+++ resolved
@@ -1,11 +1,7 @@
 Pod::Spec.new do |s|
   s.name         = "DatadogSDKObjc"
   s.module_name  = "DatadogObjc"
-<<<<<<< HEAD
-  s.version      = "1.7.2"
-=======
   s.version      = "1.8.0-beta1"
->>>>>>> 3f98760b
   s.summary      = "Official Datadog Objective-C SDK for iOS."
   
   s.homepage     = "https://www.datadoghq.com"
@@ -24,9 +20,5 @@
   s.source = { :git => 'https://github.com/DataDog/dd-sdk-ios.git', :tag => s.version.to_s }
 
   s.source_files = "Sources/DatadogObjc/**/*.swift"
-<<<<<<< HEAD
-  s.dependency 'DatadogSDK', '1.7.2'
-=======
   s.dependency 'DatadogSDK', '1.8.0-beta1'
->>>>>>> 3f98760b
 end