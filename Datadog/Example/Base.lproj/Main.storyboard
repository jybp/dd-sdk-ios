--- conflicted
+++ resolved
@@ -18,11 +18,7 @@
                         <autoresizingMask key="autoresizingMask" widthSizable="YES" heightSizable="YES"/>
                         <color key="backgroundColor" systemColor="systemBackgroundColor"/>
                         <view key="tableFooterView" contentMode="scaleToFill" id="wle-IX-rUl">
-<<<<<<< HEAD
-                            <rect key="frame" x="0.0" y="241" width="414" height="0.0"/>
-=======
                             <rect key="frame" x="0.0" y="284.5" width="414" height="0.0"/>
->>>>>>> fcbacd6f
                             <autoresizingMask key="autoresizingMask" flexibleMaxX="YES" flexibleMaxY="YES"/>
                             <color key="backgroundColor" systemColor="systemBackgroundColor"/>
                         </view>
