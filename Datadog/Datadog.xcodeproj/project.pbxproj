// !$*UTF8*$!
{
	archiveVersion = 1;
	classes = {
	};
	objectVersion = 52;
	objects = {

/* Begin PBXBuildFile section */
		61133B8C242393DE00786299 /* Datadog.framework in Frameworks */ = {isa = PBXBuildFile; fileRef = 61133B82242393DE00786299 /* Datadog.framework */; };
		61133B93242393DE00786299 /* Datadog.h in Headers */ = {isa = PBXBuildFile; fileRef = 61133B85242393DE00786299 /* Datadog.h */; settings = {ATTRIBUTES = (Public, ); }; };
		61133BCA2423979B00786299 /* EncodableValue.swift in Sources */ = {isa = PBXBuildFile; fileRef = 61133BA02423979B00786299 /* EncodableValue.swift */; };
		61133BCB2423979B00786299 /* CarrierInfoProvider.swift in Sources */ = {isa = PBXBuildFile; fileRef = 61133BA22423979B00786299 /* CarrierInfoProvider.swift */; };
		61133BCC2423979B00786299 /* MobileDevice.swift in Sources */ = {isa = PBXBuildFile; fileRef = 61133BA32423979B00786299 /* MobileDevice.swift */; };
		61133BCD2423979B00786299 /* NetworkConnectionInfoProvider.swift in Sources */ = {isa = PBXBuildFile; fileRef = 61133BA42423979B00786299 /* NetworkConnectionInfoProvider.swift */; };
		61133BCE2423979B00786299 /* BatteryStatusProvider.swift in Sources */ = {isa = PBXBuildFile; fileRef = 61133BA52423979B00786299 /* BatteryStatusProvider.swift */; };
		61133BCF2423979B00786299 /* FileWriter.swift in Sources */ = {isa = PBXBuildFile; fileRef = 61133BA72423979B00786299 /* FileWriter.swift */; };
		61133BD02423979B00786299 /* DateProvider.swift in Sources */ = {isa = PBXBuildFile; fileRef = 61133BA82423979B00786299 /* DateProvider.swift */; };
		61133BD12423979B00786299 /* FilesOrchestrator.swift in Sources */ = {isa = PBXBuildFile; fileRef = 61133BA92423979B00786299 /* FilesOrchestrator.swift */; };
		61133BD22423979B00786299 /* Directory.swift in Sources */ = {isa = PBXBuildFile; fileRef = 61133BAB2423979B00786299 /* Directory.swift */; };
		61133BD32423979B00786299 /* File.swift in Sources */ = {isa = PBXBuildFile; fileRef = 61133BAC2423979B00786299 /* File.swift */; };
		61133BD42423979B00786299 /* FileReader.swift in Sources */ = {isa = PBXBuildFile; fileRef = 61133BAD2423979B00786299 /* FileReader.swift */; };
		61133BD52423979B00786299 /* DataUploadConditions.swift in Sources */ = {isa = PBXBuildFile; fileRef = 61133BAF2423979B00786299 /* DataUploadConditions.swift */; };
		61133BD62423979B00786299 /* DataUploader.swift in Sources */ = {isa = PBXBuildFile; fileRef = 61133BB02423979B00786299 /* DataUploader.swift */; };
		61133BD72423979B00786299 /* DataUploadWorker.swift in Sources */ = {isa = PBXBuildFile; fileRef = 61133BB12423979B00786299 /* DataUploadWorker.swift */; };
		61133BD82423979B00786299 /* HTTPClient.swift in Sources */ = {isa = PBXBuildFile; fileRef = 61133BB22423979B00786299 /* HTTPClient.swift */; };
		61133BD92423979B00786299 /* DataUploadDelay.swift in Sources */ = {isa = PBXBuildFile; fileRef = 61133BB32423979B00786299 /* DataUploadDelay.swift */; };
		61133BDA2423979B00786299 /* HTTPHeaders.swift in Sources */ = {isa = PBXBuildFile; fileRef = 61133BB42423979B00786299 /* HTTPHeaders.swift */; };
		61133BDB2423979B00786299 /* DatadogConfiguration.swift in Sources */ = {isa = PBXBuildFile; fileRef = 61133BB52423979B00786299 /* DatadogConfiguration.swift */; };
		61133BDC2423979B00786299 /* Logger.swift in Sources */ = {isa = PBXBuildFile; fileRef = 61133BB62423979B00786299 /* Logger.swift */; };
		61133BDD2423979B00786299 /* InternalLoggers.swift in Sources */ = {isa = PBXBuildFile; fileRef = 61133BB82423979B00786299 /* InternalLoggers.swift */; };
		61133BDE2423979B00786299 /* CompilationConditions.swift in Sources */ = {isa = PBXBuildFile; fileRef = 61133BB92423979B00786299 /* CompilationConditions.swift */; };
		61133BDF2423979B00786299 /* SwiftExtensions.swift in Sources */ = {isa = PBXBuildFile; fileRef = 61133BBA2423979B00786299 /* SwiftExtensions.swift */; };
		61133BE02423979B00786299 /* Datadog.swift in Sources */ = {isa = PBXBuildFile; fileRef = 61133BBB2423979B00786299 /* Datadog.swift */; };
		61133BE32423979B00786299 /* UserInfo.swift in Sources */ = {isa = PBXBuildFile; fileRef = 61133BC02423979B00786299 /* UserInfo.swift */; };
		61133BE42423979B00786299 /* LogEncoder.swift in Sources */ = {isa = PBXBuildFile; fileRef = 61133BC22423979B00786299 /* LogEncoder.swift */; };
		61133BE52423979B00786299 /* LogBuilder.swift in Sources */ = {isa = PBXBuildFile; fileRef = 61133BC32423979B00786299 /* LogBuilder.swift */; };
		61133BE62423979B00786299 /* LogSanitizer.swift in Sources */ = {isa = PBXBuildFile; fileRef = 61133BC42423979B00786299 /* LogSanitizer.swift */; };
		61133BE72423979B00786299 /* LogUtilityOutputs.swift in Sources */ = {isa = PBXBuildFile; fileRef = 61133BC62423979B00786299 /* LogUtilityOutputs.swift */; };
		61133BE82423979B00786299 /* LogFileOutput.swift in Sources */ = {isa = PBXBuildFile; fileRef = 61133BC72423979B00786299 /* LogFileOutput.swift */; };
		61133BE92423979B00786299 /* LogOutput.swift in Sources */ = {isa = PBXBuildFile; fileRef = 61133BC82423979B00786299 /* LogOutput.swift */; };
		61133BEA2423979B00786299 /* LogConsoleOutput.swift in Sources */ = {isa = PBXBuildFile; fileRef = 61133BC92423979B00786299 /* LogConsoleOutput.swift */; };
		61133C00242397DA00786299 /* DatadogObjc.h in Headers */ = {isa = PBXBuildFile; fileRef = 61133BF2242397DA00786299 /* DatadogObjc.h */; settings = {ATTRIBUTES = (Public, ); }; };
		61133C0E2423983800786299 /* Datadog+objc.swift in Sources */ = {isa = PBXBuildFile; fileRef = 61133C092423983800786299 /* Datadog+objc.swift */; };
		61133C0F2423983800786299 /* AnyEncodable.swift in Sources */ = {isa = PBXBuildFile; fileRef = 61133C0B2423983800786299 /* AnyEncodable.swift */; };
		61133C102423983800786299 /* Logger+objc.swift in Sources */ = {isa = PBXBuildFile; fileRef = 61133C0C2423983800786299 /* Logger+objc.swift */; };
		61133C112423983800786299 /* DatadogConfiguration+objc.swift in Sources */ = {isa = PBXBuildFile; fileRef = 61133C0D2423983800786299 /* DatadogConfiguration+objc.swift */; };
		61133C482423990D00786299 /* DDDatadogTests.swift in Sources */ = {isa = PBXBuildFile; fileRef = 61133C142423990D00786299 /* DDDatadogTests.swift */; };
		61133C492423990D00786299 /* DDLoggerBuilderTests.swift in Sources */ = {isa = PBXBuildFile; fileRef = 61133C152423990D00786299 /* DDLoggerBuilderTests.swift */; };
		61133C4A2423990D00786299 /* DDConfigurationTests.swift in Sources */ = {isa = PBXBuildFile; fileRef = 61133C162423990D00786299 /* DDConfigurationTests.swift */; };
		61133C4B2423990D00786299 /* DDLoggerTests.swift in Sources */ = {isa = PBXBuildFile; fileRef = 61133C172423990D00786299 /* DDLoggerTests.swift */; };
		61133C4C2423990D00786299 /* LogsMocks.swift in Sources */ = {isa = PBXBuildFile; fileRef = 61133C1A2423990D00786299 /* LogsMocks.swift */; };
		61133C4D2423990D00786299 /* CoreTelephonyMocks.swift in Sources */ = {isa = PBXBuildFile; fileRef = 61133C1B2423990D00786299 /* CoreTelephonyMocks.swift */; };
		61133C4E2423990D00786299 /* UIKitMocks.swift in Sources */ = {isa = PBXBuildFile; fileRef = 61133C1C2423990D00786299 /* UIKitMocks.swift */; };
		61133C512423990D00786299 /* DatadogMocks.swift in Sources */ = {isa = PBXBuildFile; fileRef = 61133C1F2423990D00786299 /* DatadogMocks.swift */; };
		61133C522423990D00786299 /* FoundationMocks.swift in Sources */ = {isa = PBXBuildFile; fileRef = 61133C202423990D00786299 /* FoundationMocks.swift */; };
		61133C532423990D00786299 /* MobileDeviceTests.swift in Sources */ = {isa = PBXBuildFile; fileRef = 61133C232423990D00786299 /* MobileDeviceTests.swift */; };
		61133C542423990D00786299 /* NetworkConnectionInfoProviderTests.swift in Sources */ = {isa = PBXBuildFile; fileRef = 61133C242423990D00786299 /* NetworkConnectionInfoProviderTests.swift */; };
		61133C552423990D00786299 /* BatteryStatusProviderTests.swift in Sources */ = {isa = PBXBuildFile; fileRef = 61133C252423990D00786299 /* BatteryStatusProviderTests.swift */; };
		61133C562423990D00786299 /* CarrierInfoProviderTests.swift in Sources */ = {isa = PBXBuildFile; fileRef = 61133C262423990D00786299 /* CarrierInfoProviderTests.swift */; };
		61133C572423990D00786299 /* FileReaderTests.swift in Sources */ = {isa = PBXBuildFile; fileRef = 61133C282423990D00786299 /* FileReaderTests.swift */; };
		61133C582423990D00786299 /* FileWriterTests.swift in Sources */ = {isa = PBXBuildFile; fileRef = 61133C292423990D00786299 /* FileWriterTests.swift */; };
		61133C592423990D00786299 /* FilesOrchestratorTests.swift in Sources */ = {isa = PBXBuildFile; fileRef = 61133C2A2423990D00786299 /* FilesOrchestratorTests.swift */; };
		61133C5A2423990D00786299 /* FileTests.swift in Sources */ = {isa = PBXBuildFile; fileRef = 61133C2C2423990D00786299 /* FileTests.swift */; };
		61133C5B2423990D00786299 /* DirectoryTests.swift in Sources */ = {isa = PBXBuildFile; fileRef = 61133C2D2423990D00786299 /* DirectoryTests.swift */; };
		61133C5C2423990D00786299 /* DataUploadWorkerTests.swift in Sources */ = {isa = PBXBuildFile; fileRef = 61133C2F2423990D00786299 /* DataUploadWorkerTests.swift */; };
		61133C5D2423990D00786299 /* DataUploadConditionsTests.swift in Sources */ = {isa = PBXBuildFile; fileRef = 61133C302423990D00786299 /* DataUploadConditionsTests.swift */; };
		61133C5E2423990D00786299 /* LogsUploadDelayTests.swift in Sources */ = {isa = PBXBuildFile; fileRef = 61133C312423990D00786299 /* LogsUploadDelayTests.swift */; };
		61133C5F2423990D00786299 /* DataUploaderTests.swift in Sources */ = {isa = PBXBuildFile; fileRef = 61133C322423990D00786299 /* DataUploaderTests.swift */; };
		61133C602423990D00786299 /* HTTPHeadersTests.swift in Sources */ = {isa = PBXBuildFile; fileRef = 61133C332423990D00786299 /* HTTPHeadersTests.swift */; };
		61133C612423990D00786299 /* HTTPClientTests.swift in Sources */ = {isa = PBXBuildFile; fileRef = 61133C342423990D00786299 /* HTTPClientTests.swift */; };
		61133C622423990D00786299 /* InternalLoggersTests.swift in Sources */ = {isa = PBXBuildFile; fileRef = 61133C362423990D00786299 /* InternalLoggersTests.swift */; };
		61133C642423990D00786299 /* LoggerTests.swift in Sources */ = {isa = PBXBuildFile; fileRef = 61133C382423990D00786299 /* LoggerTests.swift */; };
		61133C652423990D00786299 /* LogBuilderTests.swift in Sources */ = {isa = PBXBuildFile; fileRef = 61133C3B2423990D00786299 /* LogBuilderTests.swift */; };
		61133C662423990D00786299 /* LogSanitizerTests.swift in Sources */ = {isa = PBXBuildFile; fileRef = 61133C3C2423990D00786299 /* LogSanitizerTests.swift */; };
		61133C672423990D00786299 /* LogConsoleOutputTests.swift in Sources */ = {isa = PBXBuildFile; fileRef = 61133C3E2423990D00786299 /* LogConsoleOutputTests.swift */; };
		61133C682423990D00786299 /* LogUtilityOutputsTests.swift in Sources */ = {isa = PBXBuildFile; fileRef = 61133C3F2423990D00786299 /* LogUtilityOutputsTests.swift */; };
		61133C692423990D00786299 /* LogFileOutputTests.swift in Sources */ = {isa = PBXBuildFile; fileRef = 61133C402423990D00786299 /* LogFileOutputTests.swift */; };
		61133C6A2423990D00786299 /* DatadogTests.swift in Sources */ = {isa = PBXBuildFile; fileRef = 61133C412423990D00786299 /* DatadogTests.swift */; };
		61133C6B2423990D00786299 /* LogMatcher.swift in Sources */ = {isa = PBXBuildFile; fileRef = 61133C432423990D00786299 /* LogMatcher.swift */; };
		61133C6C2423990D00786299 /* SwiftExtensions.swift in Sources */ = {isa = PBXBuildFile; fileRef = 61133C452423990D00786299 /* SwiftExtensions.swift */; };
		61133C6D2423990D00786299 /* TestsDirectory.swift in Sources */ = {isa = PBXBuildFile; fileRef = 61133C462423990D00786299 /* TestsDirectory.swift */; };
		61133C6E2423990D00786299 /* DatadogExtensions.swift in Sources */ = {isa = PBXBuildFile; fileRef = 61133C472423990D00786299 /* DatadogExtensions.swift */; };
		61133C702423993200786299 /* Datadog.framework in Frameworks */ = {isa = PBXBuildFile; fileRef = 61133B82242393DE00786299 /* Datadog.framework */; };
		61133C712423993200786299 /* Datadog.framework in Embed Frameworks */ = {isa = PBXBuildFile; fileRef = 61133B82242393DE00786299 /* Datadog.framework */; settings = {ATTRIBUTES = (CodeSignOnCopy, RemoveHeadersOnCopy, ); }; };
		61216276247D1CD700AC5D67 /* LoggingForTracingAdapter.swift in Sources */ = {isa = PBXBuildFile; fileRef = 61216275247D1CD700AC5D67 /* LoggingForTracingAdapter.swift */; };
		6121627C247D220500AC5D67 /* LoggingForTracingAdapterTests.swift in Sources */ = {isa = PBXBuildFile; fileRef = 61216279247D21FE00AC5D67 /* LoggingForTracingAdapterTests.swift */; };
		612983CD2449E62E00D4424B /* LoggingFeature.swift in Sources */ = {isa = PBXBuildFile; fileRef = 612983CC2449E62E00D4424B /* LoggingFeature.swift */; };
		61345613244756E300E7DA6B /* PerformancePresetTests.swift in Sources */ = {isa = PBXBuildFile; fileRef = 61345612244756E300E7DA6B /* PerformancePresetTests.swift */; };
		61441C0524616DE9003D8BB8 /* AppDelegate.swift in Sources */ = {isa = PBXBuildFile; fileRef = 61441C0424616DE9003D8BB8 /* AppDelegate.swift */; };
		61441C0C24616DE9003D8BB8 /* Main.storyboard in Resources */ = {isa = PBXBuildFile; fileRef = 61441C0A24616DE9003D8BB8 /* Main.storyboard */; };
		61441C0E24616DEC003D8BB8 /* Assets.xcassets in Resources */ = {isa = PBXBuildFile; fileRef = 61441C0D24616DEC003D8BB8 /* Assets.xcassets */; };
		61441C1124616DEC003D8BB8 /* LaunchScreen.storyboard in Resources */ = {isa = PBXBuildFile; fileRef = 61441C0F24616DEC003D8BB8 /* LaunchScreen.storyboard */; };
		61441C4024617013003D8BB8 /* IntegrationTests.swift in Sources */ = {isa = PBXBuildFile; fileRef = 61441C3B24617013003D8BB8 /* IntegrationTests.swift */; };
		61441C4124617013003D8BB8 /* LoggingIntegrationTests.swift in Sources */ = {isa = PBXBuildFile; fileRef = 61441C3C24617013003D8BB8 /* LoggingIntegrationTests.swift */; };
		61441C44246174CE003D8BB8 /* HTTPServerMock in Frameworks */ = {isa = PBXBuildFile; productRef = 61441C43246174CE003D8BB8 /* HTTPServerMock */; };
		61441C4924618052003D8BB8 /* JSONDataMatcher.swift in Sources */ = {isa = PBXBuildFile; fileRef = 61E45BE624519A3700F2C652 /* JSONDataMatcher.swift */; };
		61441C4A24618052003D8BB8 /* LogMatcher.swift in Sources */ = {isa = PBXBuildFile; fileRef = 61133C432423990D00786299 /* LogMatcher.swift */; };
		61441C4B24618052003D8BB8 /* SpanMatcher.swift in Sources */ = {isa = PBXBuildFile; fileRef = 61E45ED02451A8730061DAC7 /* SpanMatcher.swift */; };
		61441C4E24619498003D8BB8 /* Datadog.framework in ⚙️ Embed Framework Dependencies */ = {isa = PBXBuildFile; fileRef = 61133B82242393DE00786299 /* Datadog.framework */; settings = {ATTRIBUTES = (CodeSignOnCopy, RemoveHeadersOnCopy, ); }; };
		61441C5824619692003D8BB8 /* OpenTracing.framework in ⚙️ Embed Framework Dependencies */ = {isa = PBXBuildFile; fileRef = 61C5A8732450989E00DA608C /* OpenTracing.framework */; settings = {ATTRIBUTES = (CodeSignOnCopy, RemoveHeadersOnCopy, ); }; };
		61441C6D24619FE4003D8BB8 /* Datadog.framework in Frameworks */ = {isa = PBXBuildFile; fileRef = 61133B82242393DE00786299 /* Datadog.framework */; platformFilter = ios; };
		61441C7A2461A204003D8BB8 /* LoggingBenchmarkTests.swift in Sources */ = {isa = PBXBuildFile; fileRef = 61441C782461A204003D8BB8 /* LoggingBenchmarkTests.swift */; };
		61441C7B2461A204003D8BB8 /* LoggingStorageBenchmarkTests.swift in Sources */ = {isa = PBXBuildFile; fileRef = 61441C792461A204003D8BB8 /* LoggingStorageBenchmarkTests.swift */; };
		61441C7C2461A244003D8BB8 /* TestsDirectory.swift in Sources */ = {isa = PBXBuildFile; fileRef = 61133C462423990D00786299 /* TestsDirectory.swift */; };
		61441C952461A649003D8BB8 /* ConsoleOutputInterceptor.swift in Sources */ = {isa = PBXBuildFile; fileRef = 61441C902461A648003D8BB8 /* ConsoleOutputInterceptor.swift */; };
		61441C962461A649003D8BB8 /* UIButton+Disabling.swift in Sources */ = {isa = PBXBuildFile; fileRef = 61441C912461A648003D8BB8 /* UIButton+Disabling.swift */; };
		61441C972461A649003D8BB8 /* UIViewController+KeyboardControlling.swift in Sources */ = {isa = PBXBuildFile; fileRef = 61441C922461A648003D8BB8 /* UIViewController+KeyboardControlling.swift */; };
		61441C982461A649003D8BB8 /* DebugTracingViewController.swift in Sources */ = {isa = PBXBuildFile; fileRef = 61441C932461A649003D8BB8 /* DebugTracingViewController.swift */; };
		61441C992461A649003D8BB8 /* DebugLoggingViewController.swift in Sources */ = {isa = PBXBuildFile; fileRef = 61441C942461A649003D8BB8 /* DebugLoggingViewController.swift */; };
		61441C9D2461A796003D8BB8 /* AppConfig.swift in Sources */ = {isa = PBXBuildFile; fileRef = 61441C9C2461A796003D8BB8 /* AppConfig.swift */; };
		614872772485067300E3EBDB /* SpanTagsReducer.swift in Sources */ = {isa = PBXBuildFile; fileRef = 614872762485067300E3EBDB /* SpanTagsReducer.swift */; };
		6148727B248529F300E3EBDB /* OpenTracingAttributes.swift in Sources */ = {isa = PBXBuildFile; fileRef = 6148727A248529F300E3EBDB /* OpenTracingAttributes.swift */; };
		614E9EB3244719FA007EE3E1 /* BundleType.swift in Sources */ = {isa = PBXBuildFile; fileRef = 614E9EB2244719FA007EE3E1 /* BundleType.swift */; };
<<<<<<< HEAD
		61570005246AADFA00E96950 /* DatadogObjc.framework in Frameworks */ = {isa = PBXBuildFile; fileRef = 61133BF0242397DA00786299 /* DatadogObjc.framework */; };
		61570006246AAE5E00E96950 /* DatadogObjc.framework in ⚙️ Embed Framework Dependencies */ = {isa = PBXBuildFile; fileRef = 61133BF0242397DA00786299 /* DatadogObjc.framework */; settings = {ATTRIBUTES = (CodeSignOnCopy, RemoveHeadersOnCopy, ); }; };
		61570007246AAED100E96950 /* DatadogObjc.framework in Frameworks */ = {isa = PBXBuildFile; fileRef = 61133BF0242397DA00786299 /* DatadogObjc.framework */; };
		617CEB392456BC3A00AD4669 /* TracingUUID.swift in Sources */ = {isa = PBXBuildFile; fileRef = 617CEB382456BC3A00AD4669 /* TracingUUID.swift */; };
		61AD4E182451C7FF006E34EA /* TracingFeatureMocks.swift in Sources */ = {isa = PBXBuildFile; fileRef = 61AD4E172451C7FF006E34EA /* TracingFeatureMocks.swift */; };
		61AD4E3824531500006E34EA /* DataFormat.swift in Sources */ = {isa = PBXBuildFile; fileRef = 61AD4E3724531500006E34EA /* DataFormat.swift */; };
		61AD4E3A24534075006E34EA /* TracingFeatureTests.swift in Sources */ = {isa = PBXBuildFile; fileRef = 61AD4E3924534075006E34EA /* TracingFeatureTests.swift */; };
=======
		618C365F248E85B400520CDE /* DateFormattingTests.swift in Sources */ = {isa = PBXBuildFile; fileRef = 618C365E248E85B400520CDE /* DateFormattingTests.swift */; };
>>>>>>> 1e849287
		61B558CF2469561C001460D3 /* LoggerBuilderTests.swift in Sources */ = {isa = PBXBuildFile; fileRef = 61B558CE2469561C001460D3 /* LoggerBuilderTests.swift */; };
		61B558D42469CDD8001460D3 /* TracingUUIDGeneratorTests.swift in Sources */ = {isa = PBXBuildFile; fileRef = 61B558D32469CDD8001460D3 /* TracingUUIDGeneratorTests.swift */; };
		61B9ED1C2461E12000C0DCFF /* SendLogsFixtureViewController.swift in Sources */ = {isa = PBXBuildFile; fileRef = 61B9ED1A2461E12000C0DCFF /* SendLogsFixtureViewController.swift */; };
		61B9ED1D2461E12000C0DCFF /* SendTracesFixtureViewController.swift in Sources */ = {isa = PBXBuildFile; fileRef = 61B9ED1B2461E12000C0DCFF /* SendTracesFixtureViewController.swift */; };
		61B9ED1F2461E57700C0DCFF /* UITestsHelpers.swift in Sources */ = {isa = PBXBuildFile; fileRef = 61B9ED1E2461E57700C0DCFF /* UITestsHelpers.swift */; };
		61B9ED212462089600C0DCFF /* TracingIntegrationTests.swift in Sources */ = {isa = PBXBuildFile; fileRef = 61B9ED202462089600C0DCFF /* TracingIntegrationTests.swift */; };
		61BB2B1B244A185D009F3F56 /* PerformancePreset.swift in Sources */ = {isa = PBXBuildFile; fileRef = 61BB2B1A244A185D009F3F56 /* PerformancePreset.swift */; };
		61C363802436164B00C4D4E6 /* ObjcExceptionHandlerTests.swift in Sources */ = {isa = PBXBuildFile; fileRef = 61C3637F2436164B00C4D4E6 /* ObjcExceptionHandlerTests.swift */; };
		61C3638324361BE200C4D4E6 /* DatadogPrivateMocks.swift in Sources */ = {isa = PBXBuildFile; fileRef = 61C3638224361BE200C4D4E6 /* DatadogPrivateMocks.swift */; };
		61C3638524361E9200C4D4E6 /* Globals.swift in Sources */ = {isa = PBXBuildFile; fileRef = 61C3638424361E9200C4D4E6 /* Globals.swift */; };
		61C36470243B5C8300C4D4E6 /* ServerMock.swift in Sources */ = {isa = PBXBuildFile; fileRef = 61C3646F243B5C8300C4D4E6 /* ServerMock.swift */; };
<<<<<<< HEAD
		61C5A8742450989E00DA608C /* OpenTracing.framework in Frameworks */ = {isa = PBXBuildFile; fileRef = 61C5A8732450989E00DA608C /* OpenTracing.framework */; };
		61C5A88424509A0C00DA608C /* DDSpan.swift in Sources */ = {isa = PBXBuildFile; fileRef = 61C5A87824509A0C00DA608C /* DDSpan.swift */; };
		61C5A88524509A0C00DA608C /* DDNoOps.swift in Sources */ = {isa = PBXBuildFile; fileRef = 61C5A87924509A0C00DA608C /* DDNoOps.swift */; };
		61C5A88624509A0C00DA608C /* TracingUUIDGenerator.swift in Sources */ = {isa = PBXBuildFile; fileRef = 61C5A87B24509A0C00DA608C /* TracingUUIDGenerator.swift */; };
		61C5A88724509A0C00DA608C /* Casting.swift in Sources */ = {isa = PBXBuildFile; fileRef = 61C5A87C24509A0C00DA608C /* Casting.swift */; };
		61C5A88824509A0C00DA608C /* Warnings.swift in Sources */ = {isa = PBXBuildFile; fileRef = 61C5A87D24509A0C00DA608C /* Warnings.swift */; };
		61C5A88924509A0C00DA608C /* DDSpanContext.swift in Sources */ = {isa = PBXBuildFile; fileRef = 61C5A87E24509A0C00DA608C /* DDSpanContext.swift */; };
		61C5A88A24509A0C00DA608C /* SpanFileOutput.swift in Sources */ = {isa = PBXBuildFile; fileRef = 61C5A88024509A0C00DA608C /* SpanFileOutput.swift */; };
		61C5A88B24509A0C00DA608C /* SpanOutput.swift in Sources */ = {isa = PBXBuildFile; fileRef = 61C5A88124509A0C00DA608C /* SpanOutput.swift */; };
		61C5A88C24509A0C00DA608C /* HTTPHeadersWriter.swift in Sources */ = {isa = PBXBuildFile; fileRef = 61C5A88324509A0C00DA608C /* HTTPHeadersWriter.swift */; };
		61C5A88E24509A1F00DA608C /* DDTracer.swift in Sources */ = {isa = PBXBuildFile; fileRef = 61C5A88D24509A1F00DA608C /* DDTracer.swift */; };
		61C5A89024509AA700DA608C /* TracingFeature.swift in Sources */ = {isa = PBXBuildFile; fileRef = 61C5A88F24509AA700DA608C /* TracingFeature.swift */; };
		61C5A89324509BD700DA608C /* SpansMocks.swift in Sources */ = {isa = PBXBuildFile; fileRef = 61C5A89124509BD700DA608C /* SpansMocks.swift */; };
		61C5A89424509BD700DA608C /* DatadogTracingMocks.swift in Sources */ = {isa = PBXBuildFile; fileRef = 61C5A89224509BD700DA608C /* DatadogTracingMocks.swift */; };
		61C5A89624509BF600DA608C /* DDTracerTests.swift in Sources */ = {isa = PBXBuildFile; fileRef = 61C5A89524509BF600DA608C /* DDTracerTests.swift */; };
		61C5A89D24509C1100DA608C /* DDSpanTests.swift in Sources */ = {isa = PBXBuildFile; fileRef = 61C5A89824509C1100DA608C /* DDSpanTests.swift */; };
		61C5A89E24509C1100DA608C /* WarningsTests.swift in Sources */ = {isa = PBXBuildFile; fileRef = 61C5A89A24509C1100DA608C /* WarningsTests.swift */; };
		61C5A89F24509C1100DA608C /* UUID.swift in Sources */ = {isa = PBXBuildFile; fileRef = 61C5A89B24509C1100DA608C /* UUID.swift */; };
		61C5A8A024509C1100DA608C /* Casting.swift in Sources */ = {isa = PBXBuildFile; fileRef = 61C5A89C24509C1100DA608C /* Casting.swift */; };
		61C5A8A624509FAA00DA608C /* SpanEncoder.swift in Sources */ = {isa = PBXBuildFile; fileRef = 61C5A8A424509FAA00DA608C /* SpanEncoder.swift */; };
		61C5A8A724509FAA00DA608C /* SpanBuilder.swift in Sources */ = {isa = PBXBuildFile; fileRef = 61C5A8A524509FAA00DA608C /* SpanBuilder.swift */; };
		61E45BCF2450A6EC00F2C652 /* TracingUUIDTests.swift in Sources */ = {isa = PBXBuildFile; fileRef = 61E45BCE2450A6EC00F2C652 /* TracingUUIDTests.swift */; };
		61E45BD22450F65B00F2C652 /* SpanBuilderTests.swift in Sources */ = {isa = PBXBuildFile; fileRef = 61E45BD12450F65B00F2C652 /* SpanBuilderTests.swift */; };
		61E45BE5245196EA00F2C652 /* SpanFileOutputTests.swift in Sources */ = {isa = PBXBuildFile; fileRef = 61E45BE4245196EA00F2C652 /* SpanFileOutputTests.swift */; };
		61E45BE724519A3700F2C652 /* JSONDataMatcher.swift in Sources */ = {isa = PBXBuildFile; fileRef = 61E45BE624519A3700F2C652 /* JSONDataMatcher.swift */; };
		61E45ED12451A8730061DAC7 /* SpanMatcher.swift in Sources */ = {isa = PBXBuildFile; fileRef = 61E45ED02451A8730061DAC7 /* SpanMatcher.swift */; };
		61E917CF2464270500E6C631 /* EncodableValueTests.swift in Sources */ = {isa = PBXBuildFile; fileRef = 61E917CE2464270500E6C631 /* EncodableValueTests.swift */; };
		61E917D12465423600E6C631 /* DDTracerConfiguration.swift in Sources */ = {isa = PBXBuildFile; fileRef = 61E917D02465423600E6C631 /* DDTracerConfiguration.swift */; };
		61E917D3246546BF00E6C631 /* DDTracerConfigurationTests.swift in Sources */ = {isa = PBXBuildFile; fileRef = 61E917D2246546BF00E6C631 /* DDTracerConfigurationTests.swift */; };
=======
		61D45807248A667600A7F284 /* DateFormatting.swift in Sources */ = {isa = PBXBuildFile; fileRef = 9E58E8DE24615B89008E5063 /* DateFormatting.swift */; };
>>>>>>> 1e849287
		61F8CC092469295500FE2908 /* DatadogConfigurationTests.swift in Sources */ = {isa = PBXBuildFile; fileRef = 61F8CC082469295500FE2908 /* DatadogConfigurationTests.swift */; };
		61FB222D244A21ED00902D19 /* LoggingFeatureMocks.swift in Sources */ = {isa = PBXBuildFile; fileRef = 61FB222C244A21ED00902D19 /* LoggingFeatureMocks.swift */; };
		61FB2230244E1BE900902D19 /* LoggingFeatureTests.swift in Sources */ = {isa = PBXBuildFile; fileRef = 61FB222F244E1BE900902D19 /* LoggingFeatureTests.swift */; };
		9E36D92224373EA700BFBDB7 /* SwiftExtensionsTests.swift in Sources */ = {isa = PBXBuildFile; fileRef = 9E36D92124373EA700BFBDB7 /* SwiftExtensionsTests.swift */; };
<<<<<<< HEAD
		9E544A4D24752A8900E83072 /* URLSessionSwizzlerTests.swift in Sources */ = {isa = PBXBuildFile; fileRef = 9E544A4C24752A8900E83072 /* URLSessionSwizzlerTests.swift */; };
		9E544A4F24753C6E00E83072 /* MethodSwizzler.swift in Sources */ = {isa = PBXBuildFile; fileRef = 9E544A4E24753C6E00E83072 /* MethodSwizzler.swift */; };
		9E544A5124753DDE00E83072 /* MethodSwizzlerTests.swift in Sources */ = {isa = PBXBuildFile; fileRef = 9E544A5024753DDE00E83072 /* MethodSwizzlerTests.swift */; };
		9E58E8DF24615B89008E5063 /* ISO8601DateFormatter.swift in Sources */ = {isa = PBXBuildFile; fileRef = 9E58E8DE24615B89008E5063 /* ISO8601DateFormatter.swift */; };
=======
		9E58E8DF24615B89008E5063 /* DateFormatting.swift in Sources */ = {isa = PBXBuildFile; fileRef = 9E58E8DE24615B89008E5063 /* DateFormatting.swift */; };
>>>>>>> 1e849287
		9E58E8E124615C75008E5063 /* JSONEncoder.swift in Sources */ = {isa = PBXBuildFile; fileRef = 9E58E8E024615C75008E5063 /* JSONEncoder.swift */; };
		9E58E8E324615EDA008E5063 /* JSONEncoderTests.swift in Sources */ = {isa = PBXBuildFile; fileRef = 9E58E8E224615EDA008E5063 /* JSONEncoderTests.swift */; };
		9E68FB55244707FD0013A8AA /* ObjcExceptionHandler.m in Sources */ = {isa = PBXBuildFile; fileRef = 9E68FB53244707FD0013A8AA /* ObjcExceptionHandler.m */; };
		9E68FB56244707FD0013A8AA /* ObjcExceptionHandler.h in Headers */ = {isa = PBXBuildFile; fileRef = 9E68FB54244707FD0013A8AA /* ObjcExceptionHandler.h */; settings = {ATTRIBUTES = (Private, ); }; };
		9EB47B92247443FA004F90BE /* URLSessionSwizzler.swift in Sources */ = {isa = PBXBuildFile; fileRef = 9EB47B91247443FA004F90BE /* URLSessionSwizzler.swift */; };
/* End PBXBuildFile section */

/* Begin PBXContainerItemProxy section */
		61133C722423993200786299 /* PBXContainerItemProxy */ = {
			isa = PBXContainerItemProxy;
			containerPortal = 61133B79242393DE00786299 /* Project object */;
			proxyType = 1;
			remoteGlobalIDString = 61133B81242393DE00786299;
			remoteInfo = Datadog;
		};
		61441C2F24616F1D003D8BB8 /* PBXContainerItemProxy */ = {
			isa = PBXContainerItemProxy;
			containerPortal = 61133B79242393DE00786299 /* Project object */;
			proxyType = 1;
			remoteGlobalIDString = 61441C0124616DE9003D8BB8;
			remoteInfo = Example;
		};
		61441C4F24619499003D8BB8 /* PBXContainerItemProxy */ = {
			isa = PBXContainerItemProxy;
			containerPortal = 61133B79242393DE00786299 /* Project object */;
			proxyType = 1;
			remoteGlobalIDString = 61133B81242393DE00786299;
			remoteInfo = Datadog;
		};
		61441C5924619A08003D8BB8 /* PBXContainerItemProxy */ = {
			isa = PBXContainerItemProxy;
			containerPortal = 61133B79242393DE00786299 /* Project object */;
			proxyType = 1;
			remoteGlobalIDString = 61441C0124616DE9003D8BB8;
			remoteInfo = Example;
		};
		61441C7424619FED003D8BB8 /* PBXContainerItemProxy */ = {
			isa = PBXContainerItemProxy;
			containerPortal = 61133B79242393DE00786299 /* Project object */;
			proxyType = 1;
			remoteGlobalIDString = 61441C0124616DE9003D8BB8;
			remoteInfo = Example;
		};
/* End PBXContainerItemProxy section */

/* Begin PBXCopyFilesBuildPhase section */
		61133C742423993200786299 /* Embed Frameworks */ = {
			isa = PBXCopyFilesBuildPhase;
			buildActionMask = 2147483647;
			dstPath = "";
			dstSubfolderSpec = 10;
			files = (
				61133C712423993200786299 /* Datadog.framework in Embed Frameworks */,
			);
			name = "Embed Frameworks";
			runOnlyForDeploymentPostprocessing = 0;
		};
		61441C5124619499003D8BB8 /* ⚙️ Embed Framework Dependencies */ = {
			isa = PBXCopyFilesBuildPhase;
			buildActionMask = 2147483647;
			dstPath = "";
			dstSubfolderSpec = 10;
			files = (
				61441C4E24619498003D8BB8 /* Datadog.framework in ⚙️ Embed Framework Dependencies */,
				61570006246AAE5E00E96950 /* DatadogObjc.framework in ⚙️ Embed Framework Dependencies */,
				61441C5824619692003D8BB8 /* OpenTracing.framework in ⚙️ Embed Framework Dependencies */,
			);
			name = "⚙️ Embed Framework Dependencies";
			runOnlyForDeploymentPostprocessing = 0;
		};
/* End PBXCopyFilesBuildPhase section */

/* Begin PBXFileReference section */
		61133B82242393DE00786299 /* Datadog.framework */ = {isa = PBXFileReference; explicitFileType = wrapper.framework; includeInIndex = 0; path = Datadog.framework; sourceTree = BUILT_PRODUCTS_DIR; };
		61133B85242393DE00786299 /* Datadog.h */ = {isa = PBXFileReference; lastKnownFileType = sourcecode.c.h; path = Datadog.h; sourceTree = "<group>"; };
		61133B86242393DE00786299 /* Info.plist */ = {isa = PBXFileReference; lastKnownFileType = text.plist.xml; path = Info.plist; sourceTree = "<group>"; };
		61133B8B242393DE00786299 /* DatadogTests.xctest */ = {isa = PBXFileReference; explicitFileType = wrapper.cfbundle; includeInIndex = 0; path = DatadogTests.xctest; sourceTree = BUILT_PRODUCTS_DIR; };
		61133B92242393DE00786299 /* Info.plist */ = {isa = PBXFileReference; lastKnownFileType = text.plist.xml; path = Info.plist; sourceTree = "<group>"; };
		61133BA02423979B00786299 /* EncodableValue.swift */ = {isa = PBXFileReference; fileEncoding = 4; lastKnownFileType = sourcecode.swift; path = EncodableValue.swift; sourceTree = "<group>"; };
		61133BA22423979B00786299 /* CarrierInfoProvider.swift */ = {isa = PBXFileReference; fileEncoding = 4; lastKnownFileType = sourcecode.swift; path = CarrierInfoProvider.swift; sourceTree = "<group>"; };
		61133BA32423979B00786299 /* MobileDevice.swift */ = {isa = PBXFileReference; fileEncoding = 4; lastKnownFileType = sourcecode.swift; path = MobileDevice.swift; sourceTree = "<group>"; };
		61133BA42423979B00786299 /* NetworkConnectionInfoProvider.swift */ = {isa = PBXFileReference; fileEncoding = 4; lastKnownFileType = sourcecode.swift; path = NetworkConnectionInfoProvider.swift; sourceTree = "<group>"; };
		61133BA52423979B00786299 /* BatteryStatusProvider.swift */ = {isa = PBXFileReference; fileEncoding = 4; lastKnownFileType = sourcecode.swift; path = BatteryStatusProvider.swift; sourceTree = "<group>"; };
		61133BA72423979B00786299 /* FileWriter.swift */ = {isa = PBXFileReference; fileEncoding = 4; lastKnownFileType = sourcecode.swift; path = FileWriter.swift; sourceTree = "<group>"; };
		61133BA82423979B00786299 /* DateProvider.swift */ = {isa = PBXFileReference; fileEncoding = 4; lastKnownFileType = sourcecode.swift; path = DateProvider.swift; sourceTree = "<group>"; };
		61133BA92423979B00786299 /* FilesOrchestrator.swift */ = {isa = PBXFileReference; fileEncoding = 4; lastKnownFileType = sourcecode.swift; path = FilesOrchestrator.swift; sourceTree = "<group>"; };
		61133BAB2423979B00786299 /* Directory.swift */ = {isa = PBXFileReference; fileEncoding = 4; lastKnownFileType = sourcecode.swift; path = Directory.swift; sourceTree = "<group>"; };
		61133BAC2423979B00786299 /* File.swift */ = {isa = PBXFileReference; fileEncoding = 4; lastKnownFileType = sourcecode.swift; path = File.swift; sourceTree = "<group>"; };
		61133BAD2423979B00786299 /* FileReader.swift */ = {isa = PBXFileReference; fileEncoding = 4; lastKnownFileType = sourcecode.swift; path = FileReader.swift; sourceTree = "<group>"; };
		61133BAF2423979B00786299 /* DataUploadConditions.swift */ = {isa = PBXFileReference; fileEncoding = 4; lastKnownFileType = sourcecode.swift; path = DataUploadConditions.swift; sourceTree = "<group>"; };
		61133BB02423979B00786299 /* DataUploader.swift */ = {isa = PBXFileReference; fileEncoding = 4; lastKnownFileType = sourcecode.swift; path = DataUploader.swift; sourceTree = "<group>"; };
		61133BB12423979B00786299 /* DataUploadWorker.swift */ = {isa = PBXFileReference; fileEncoding = 4; lastKnownFileType = sourcecode.swift; path = DataUploadWorker.swift; sourceTree = "<group>"; };
		61133BB22423979B00786299 /* HTTPClient.swift */ = {isa = PBXFileReference; fileEncoding = 4; lastKnownFileType = sourcecode.swift; path = HTTPClient.swift; sourceTree = "<group>"; };
		61133BB32423979B00786299 /* DataUploadDelay.swift */ = {isa = PBXFileReference; fileEncoding = 4; lastKnownFileType = sourcecode.swift; path = DataUploadDelay.swift; sourceTree = "<group>"; };
		61133BB42423979B00786299 /* HTTPHeaders.swift */ = {isa = PBXFileReference; fileEncoding = 4; lastKnownFileType = sourcecode.swift; path = HTTPHeaders.swift; sourceTree = "<group>"; };
		61133BB52423979B00786299 /* DatadogConfiguration.swift */ = {isa = PBXFileReference; fileEncoding = 4; lastKnownFileType = sourcecode.swift; path = DatadogConfiguration.swift; sourceTree = "<group>"; };
		61133BB62423979B00786299 /* Logger.swift */ = {isa = PBXFileReference; fileEncoding = 4; lastKnownFileType = sourcecode.swift; path = Logger.swift; sourceTree = "<group>"; };
		61133BB82423979B00786299 /* InternalLoggers.swift */ = {isa = PBXFileReference; fileEncoding = 4; lastKnownFileType = sourcecode.swift; path = InternalLoggers.swift; sourceTree = "<group>"; };
		61133BB92423979B00786299 /* CompilationConditions.swift */ = {isa = PBXFileReference; fileEncoding = 4; lastKnownFileType = sourcecode.swift; path = CompilationConditions.swift; sourceTree = "<group>"; };
		61133BBA2423979B00786299 /* SwiftExtensions.swift */ = {isa = PBXFileReference; fileEncoding = 4; lastKnownFileType = sourcecode.swift; path = SwiftExtensions.swift; sourceTree = "<group>"; };
		61133BBB2423979B00786299 /* Datadog.swift */ = {isa = PBXFileReference; fileEncoding = 4; lastKnownFileType = sourcecode.swift; path = Datadog.swift; sourceTree = "<group>"; };
		61133BC02423979B00786299 /* UserInfo.swift */ = {isa = PBXFileReference; fileEncoding = 4; lastKnownFileType = sourcecode.swift; path = UserInfo.swift; sourceTree = "<group>"; };
		61133BC22423979B00786299 /* LogEncoder.swift */ = {isa = PBXFileReference; fileEncoding = 4; lastKnownFileType = sourcecode.swift; path = LogEncoder.swift; sourceTree = "<group>"; };
		61133BC32423979B00786299 /* LogBuilder.swift */ = {isa = PBXFileReference; fileEncoding = 4; lastKnownFileType = sourcecode.swift; path = LogBuilder.swift; sourceTree = "<group>"; };
		61133BC42423979B00786299 /* LogSanitizer.swift */ = {isa = PBXFileReference; fileEncoding = 4; lastKnownFileType = sourcecode.swift; path = LogSanitizer.swift; sourceTree = "<group>"; };
		61133BC62423979B00786299 /* LogUtilityOutputs.swift */ = {isa = PBXFileReference; fileEncoding = 4; lastKnownFileType = sourcecode.swift; path = LogUtilityOutputs.swift; sourceTree = "<group>"; };
		61133BC72423979B00786299 /* LogFileOutput.swift */ = {isa = PBXFileReference; fileEncoding = 4; lastKnownFileType = sourcecode.swift; path = LogFileOutput.swift; sourceTree = "<group>"; };
		61133BC82423979B00786299 /* LogOutput.swift */ = {isa = PBXFileReference; fileEncoding = 4; lastKnownFileType = sourcecode.swift; path = LogOutput.swift; sourceTree = "<group>"; };
		61133BC92423979B00786299 /* LogConsoleOutput.swift */ = {isa = PBXFileReference; fileEncoding = 4; lastKnownFileType = sourcecode.swift; path = LogConsoleOutput.swift; sourceTree = "<group>"; };
		61133BF0242397DA00786299 /* DatadogObjc.framework */ = {isa = PBXFileReference; explicitFileType = wrapper.framework; includeInIndex = 0; path = DatadogObjc.framework; sourceTree = BUILT_PRODUCTS_DIR; };
		61133BF2242397DA00786299 /* DatadogObjc.h */ = {isa = PBXFileReference; lastKnownFileType = sourcecode.c.h; path = DatadogObjc.h; sourceTree = "<group>"; };
		61133BF3242397DA00786299 /* Info.plist */ = {isa = PBXFileReference; lastKnownFileType = text.plist.xml; path = Info.plist; sourceTree = "<group>"; };
		61133C092423983800786299 /* Datadog+objc.swift */ = {isa = PBXFileReference; fileEncoding = 4; lastKnownFileType = sourcecode.swift; path = "Datadog+objc.swift"; sourceTree = "<group>"; };
		61133C0B2423983800786299 /* AnyEncodable.swift */ = {isa = PBXFileReference; fileEncoding = 4; lastKnownFileType = sourcecode.swift; path = AnyEncodable.swift; sourceTree = "<group>"; };
		61133C0C2423983800786299 /* Logger+objc.swift */ = {isa = PBXFileReference; fileEncoding = 4; lastKnownFileType = sourcecode.swift; path = "Logger+objc.swift"; sourceTree = "<group>"; };
		61133C0D2423983800786299 /* DatadogConfiguration+objc.swift */ = {isa = PBXFileReference; fileEncoding = 4; lastKnownFileType = sourcecode.swift; path = "DatadogConfiguration+objc.swift"; sourceTree = "<group>"; };
		61133C142423990D00786299 /* DDDatadogTests.swift */ = {isa = PBXFileReference; fileEncoding = 4; lastKnownFileType = sourcecode.swift; path = DDDatadogTests.swift; sourceTree = "<group>"; };
		61133C152423990D00786299 /* DDLoggerBuilderTests.swift */ = {isa = PBXFileReference; fileEncoding = 4; lastKnownFileType = sourcecode.swift; path = DDLoggerBuilderTests.swift; sourceTree = "<group>"; };
		61133C162423990D00786299 /* DDConfigurationTests.swift */ = {isa = PBXFileReference; fileEncoding = 4; lastKnownFileType = sourcecode.swift; path = DDConfigurationTests.swift; sourceTree = "<group>"; };
		61133C172423990D00786299 /* DDLoggerTests.swift */ = {isa = PBXFileReference; fileEncoding = 4; lastKnownFileType = sourcecode.swift; path = DDLoggerTests.swift; sourceTree = "<group>"; };
		61133C1A2423990D00786299 /* LogsMocks.swift */ = {isa = PBXFileReference; fileEncoding = 4; lastKnownFileType = sourcecode.swift; path = LogsMocks.swift; sourceTree = "<group>"; };
		61133C1B2423990D00786299 /* CoreTelephonyMocks.swift */ = {isa = PBXFileReference; fileEncoding = 4; lastKnownFileType = sourcecode.swift; path = CoreTelephonyMocks.swift; sourceTree = "<group>"; };
		61133C1C2423990D00786299 /* UIKitMocks.swift */ = {isa = PBXFileReference; fileEncoding = 4; lastKnownFileType = sourcecode.swift; path = UIKitMocks.swift; sourceTree = "<group>"; };
		61133C1F2423990D00786299 /* DatadogMocks.swift */ = {isa = PBXFileReference; fileEncoding = 4; lastKnownFileType = sourcecode.swift; path = DatadogMocks.swift; sourceTree = "<group>"; };
		61133C202423990D00786299 /* FoundationMocks.swift */ = {isa = PBXFileReference; fileEncoding = 4; lastKnownFileType = sourcecode.swift; path = FoundationMocks.swift; sourceTree = "<group>"; };
		61133C232423990D00786299 /* MobileDeviceTests.swift */ = {isa = PBXFileReference; fileEncoding = 4; lastKnownFileType = sourcecode.swift; path = MobileDeviceTests.swift; sourceTree = "<group>"; };
		61133C242423990D00786299 /* NetworkConnectionInfoProviderTests.swift */ = {isa = PBXFileReference; fileEncoding = 4; lastKnownFileType = sourcecode.swift; path = NetworkConnectionInfoProviderTests.swift; sourceTree = "<group>"; };
		61133C252423990D00786299 /* BatteryStatusProviderTests.swift */ = {isa = PBXFileReference; fileEncoding = 4; lastKnownFileType = sourcecode.swift; path = BatteryStatusProviderTests.swift; sourceTree = "<group>"; };
		61133C262423990D00786299 /* CarrierInfoProviderTests.swift */ = {isa = PBXFileReference; fileEncoding = 4; lastKnownFileType = sourcecode.swift; path = CarrierInfoProviderTests.swift; sourceTree = "<group>"; };
		61133C282423990D00786299 /* FileReaderTests.swift */ = {isa = PBXFileReference; fileEncoding = 4; lastKnownFileType = sourcecode.swift; path = FileReaderTests.swift; sourceTree = "<group>"; };
		61133C292423990D00786299 /* FileWriterTests.swift */ = {isa = PBXFileReference; fileEncoding = 4; lastKnownFileType = sourcecode.swift; path = FileWriterTests.swift; sourceTree = "<group>"; };
		61133C2A2423990D00786299 /* FilesOrchestratorTests.swift */ = {isa = PBXFileReference; fileEncoding = 4; lastKnownFileType = sourcecode.swift; path = FilesOrchestratorTests.swift; sourceTree = "<group>"; };
		61133C2C2423990D00786299 /* FileTests.swift */ = {isa = PBXFileReference; fileEncoding = 4; lastKnownFileType = sourcecode.swift; path = FileTests.swift; sourceTree = "<group>"; };
		61133C2D2423990D00786299 /* DirectoryTests.swift */ = {isa = PBXFileReference; fileEncoding = 4; lastKnownFileType = sourcecode.swift; path = DirectoryTests.swift; sourceTree = "<group>"; };
		61133C2F2423990D00786299 /* DataUploadWorkerTests.swift */ = {isa = PBXFileReference; fileEncoding = 4; lastKnownFileType = sourcecode.swift; path = DataUploadWorkerTests.swift; sourceTree = "<group>"; };
		61133C302423990D00786299 /* DataUploadConditionsTests.swift */ = {isa = PBXFileReference; fileEncoding = 4; lastKnownFileType = sourcecode.swift; path = DataUploadConditionsTests.swift; sourceTree = "<group>"; };
		61133C312423990D00786299 /* LogsUploadDelayTests.swift */ = {isa = PBXFileReference; fileEncoding = 4; lastKnownFileType = sourcecode.swift; path = LogsUploadDelayTests.swift; sourceTree = "<group>"; };
		61133C322423990D00786299 /* DataUploaderTests.swift */ = {isa = PBXFileReference; fileEncoding = 4; lastKnownFileType = sourcecode.swift; path = DataUploaderTests.swift; sourceTree = "<group>"; };
		61133C332423990D00786299 /* HTTPHeadersTests.swift */ = {isa = PBXFileReference; fileEncoding = 4; lastKnownFileType = sourcecode.swift; path = HTTPHeadersTests.swift; sourceTree = "<group>"; };
		61133C342423990D00786299 /* HTTPClientTests.swift */ = {isa = PBXFileReference; fileEncoding = 4; lastKnownFileType = sourcecode.swift; path = HTTPClientTests.swift; sourceTree = "<group>"; };
		61133C362423990D00786299 /* InternalLoggersTests.swift */ = {isa = PBXFileReference; fileEncoding = 4; lastKnownFileType = sourcecode.swift; path = InternalLoggersTests.swift; sourceTree = "<group>"; };
		61133C382423990D00786299 /* LoggerTests.swift */ = {isa = PBXFileReference; fileEncoding = 4; lastKnownFileType = sourcecode.swift; path = LoggerTests.swift; sourceTree = "<group>"; };
		61133C3B2423990D00786299 /* LogBuilderTests.swift */ = {isa = PBXFileReference; fileEncoding = 4; lastKnownFileType = sourcecode.swift; path = LogBuilderTests.swift; sourceTree = "<group>"; };
		61133C3C2423990D00786299 /* LogSanitizerTests.swift */ = {isa = PBXFileReference; fileEncoding = 4; lastKnownFileType = sourcecode.swift; path = LogSanitizerTests.swift; sourceTree = "<group>"; };
		61133C3E2423990D00786299 /* LogConsoleOutputTests.swift */ = {isa = PBXFileReference; fileEncoding = 4; lastKnownFileType = sourcecode.swift; path = LogConsoleOutputTests.swift; sourceTree = "<group>"; };
		61133C3F2423990D00786299 /* LogUtilityOutputsTests.swift */ = {isa = PBXFileReference; fileEncoding = 4; lastKnownFileType = sourcecode.swift; path = LogUtilityOutputsTests.swift; sourceTree = "<group>"; };
		61133C402423990D00786299 /* LogFileOutputTests.swift */ = {isa = PBXFileReference; fileEncoding = 4; lastKnownFileType = sourcecode.swift; path = LogFileOutputTests.swift; sourceTree = "<group>"; };
		61133C412423990D00786299 /* DatadogTests.swift */ = {isa = PBXFileReference; fileEncoding = 4; lastKnownFileType = sourcecode.swift; path = DatadogTests.swift; sourceTree = "<group>"; };
		61133C432423990D00786299 /* LogMatcher.swift */ = {isa = PBXFileReference; fileEncoding = 4; lastKnownFileType = sourcecode.swift; path = LogMatcher.swift; sourceTree = "<group>"; };
		61133C452423990D00786299 /* SwiftExtensions.swift */ = {isa = PBXFileReference; fileEncoding = 4; lastKnownFileType = sourcecode.swift; path = SwiftExtensions.swift; sourceTree = "<group>"; };
		61133C462423990D00786299 /* TestsDirectory.swift */ = {isa = PBXFileReference; fileEncoding = 4; lastKnownFileType = sourcecode.swift; path = TestsDirectory.swift; sourceTree = "<group>"; };
		61133C472423990D00786299 /* DatadogExtensions.swift */ = {isa = PBXFileReference; fileEncoding = 4; lastKnownFileType = sourcecode.swift; path = DatadogExtensions.swift; sourceTree = "<group>"; };
		61216275247D1CD700AC5D67 /* LoggingForTracingAdapter.swift */ = {isa = PBXFileReference; lastKnownFileType = sourcecode.swift; path = LoggingForTracingAdapter.swift; sourceTree = "<group>"; };
		61216279247D21FE00AC5D67 /* LoggingForTracingAdapterTests.swift */ = {isa = PBXFileReference; lastKnownFileType = sourcecode.swift; path = LoggingForTracingAdapterTests.swift; sourceTree = "<group>"; };
		612983CC2449E62E00D4424B /* LoggingFeature.swift */ = {isa = PBXFileReference; lastKnownFileType = sourcecode.swift; path = LoggingFeature.swift; sourceTree = "<group>"; };
		61345612244756E300E7DA6B /* PerformancePresetTests.swift */ = {isa = PBXFileReference; lastKnownFileType = sourcecode.swift; path = PerformancePresetTests.swift; sourceTree = "<group>"; };
		61441C0224616DE9003D8BB8 /* Example.app */ = {isa = PBXFileReference; explicitFileType = wrapper.application; includeInIndex = 0; path = Example.app; sourceTree = BUILT_PRODUCTS_DIR; };
		61441C0424616DE9003D8BB8 /* AppDelegate.swift */ = {isa = PBXFileReference; lastKnownFileType = sourcecode.swift; path = AppDelegate.swift; sourceTree = "<group>"; };
		61441C0B24616DE9003D8BB8 /* Base */ = {isa = PBXFileReference; lastKnownFileType = file.storyboard; name = Base; path = Base.lproj/Main.storyboard; sourceTree = "<group>"; };
		61441C0D24616DEC003D8BB8 /* Assets.xcassets */ = {isa = PBXFileReference; lastKnownFileType = folder.assetcatalog; path = Assets.xcassets; sourceTree = "<group>"; };
		61441C1024616DEC003D8BB8 /* Base */ = {isa = PBXFileReference; lastKnownFileType = file.storyboard; name = Base; path = Base.lproj/LaunchScreen.storyboard; sourceTree = "<group>"; };
		61441C1224616DEC003D8BB8 /* Info.plist */ = {isa = PBXFileReference; lastKnownFileType = text.plist.xml; path = Info.plist; sourceTree = "<group>"; };
		61441C2A24616F1D003D8BB8 /* DatadogIntegrationTests.xctest */ = {isa = PBXFileReference; explicitFileType = wrapper.cfbundle; includeInIndex = 0; path = DatadogIntegrationTests.xctest; sourceTree = BUILT_PRODUCTS_DIR; };
		61441C3B24617013003D8BB8 /* IntegrationTests.swift */ = {isa = PBXFileReference; fileEncoding = 4; lastKnownFileType = sourcecode.swift; path = IntegrationTests.swift; sourceTree = "<group>"; };
		61441C3C24617013003D8BB8 /* LoggingIntegrationTests.swift */ = {isa = PBXFileReference; fileEncoding = 4; lastKnownFileType = sourcecode.swift; path = LoggingIntegrationTests.swift; sourceTree = "<group>"; };
		61441C6824619FE4003D8BB8 /* DatadogBenchmarkTests.xctest */ = {isa = PBXFileReference; explicitFileType = wrapper.cfbundle; includeInIndex = 0; path = DatadogBenchmarkTests.xctest; sourceTree = BUILT_PRODUCTS_DIR; };
		61441C6C24619FE4003D8BB8 /* Info.plist */ = {isa = PBXFileReference; lastKnownFileType = text.plist.xml; path = Info.plist; sourceTree = "<group>"; };
		61441C782461A204003D8BB8 /* LoggingBenchmarkTests.swift */ = {isa = PBXFileReference; fileEncoding = 4; lastKnownFileType = sourcecode.swift; path = LoggingBenchmarkTests.swift; sourceTree = "<group>"; };
		61441C792461A204003D8BB8 /* LoggingStorageBenchmarkTests.swift */ = {isa = PBXFileReference; fileEncoding = 4; lastKnownFileType = sourcecode.swift; path = LoggingStorageBenchmarkTests.swift; sourceTree = "<group>"; };
		61441C902461A648003D8BB8 /* ConsoleOutputInterceptor.swift */ = {isa = PBXFileReference; fileEncoding = 4; lastKnownFileType = sourcecode.swift; path = ConsoleOutputInterceptor.swift; sourceTree = "<group>"; };
		61441C912461A648003D8BB8 /* UIButton+Disabling.swift */ = {isa = PBXFileReference; fileEncoding = 4; lastKnownFileType = sourcecode.swift; path = "UIButton+Disabling.swift"; sourceTree = "<group>"; };
		61441C922461A648003D8BB8 /* UIViewController+KeyboardControlling.swift */ = {isa = PBXFileReference; fileEncoding = 4; lastKnownFileType = sourcecode.swift; path = "UIViewController+KeyboardControlling.swift"; sourceTree = "<group>"; };
		61441C932461A649003D8BB8 /* DebugTracingViewController.swift */ = {isa = PBXFileReference; fileEncoding = 4; lastKnownFileType = sourcecode.swift; path = DebugTracingViewController.swift; sourceTree = "<group>"; };
		61441C942461A649003D8BB8 /* DebugLoggingViewController.swift */ = {isa = PBXFileReference; fileEncoding = 4; lastKnownFileType = sourcecode.swift; path = DebugLoggingViewController.swift; sourceTree = "<group>"; };
		61441C9C2461A796003D8BB8 /* AppConfig.swift */ = {isa = PBXFileReference; fileEncoding = 4; lastKnownFileType = sourcecode.swift; path = AppConfig.swift; sourceTree = "<group>"; };
		614872762485067300E3EBDB /* SpanTagsReducer.swift */ = {isa = PBXFileReference; lastKnownFileType = sourcecode.swift; path = SpanTagsReducer.swift; sourceTree = "<group>"; };
		6148727A248529F300E3EBDB /* OpenTracingAttributes.swift */ = {isa = PBXFileReference; lastKnownFileType = sourcecode.swift; path = OpenTracingAttributes.swift; sourceTree = "<group>"; };
		614E9EB2244719FA007EE3E1 /* BundleType.swift */ = {isa = PBXFileReference; lastKnownFileType = sourcecode.swift; path = BundleType.swift; sourceTree = "<group>"; };
<<<<<<< HEAD
		615519252461BCE7002A85CF /* Datadog.xcconfig */ = {isa = PBXFileReference; lastKnownFileType = text.xcconfig; path = Datadog.xcconfig; sourceTree = "<group>"; };
		615519262461BCE7002A85CF /* Datadog.local.xcconfig */ = {isa = PBXFileReference; lastKnownFileType = text.xcconfig; path = Datadog.local.xcconfig; sourceTree = "<group>"; };
		617CEB382456BC3A00AD4669 /* TracingUUID.swift */ = {isa = PBXFileReference; lastKnownFileType = sourcecode.swift; path = TracingUUID.swift; sourceTree = "<group>"; };
		61AD4E172451C7FF006E34EA /* TracingFeatureMocks.swift */ = {isa = PBXFileReference; lastKnownFileType = sourcecode.swift; path = TracingFeatureMocks.swift; sourceTree = "<group>"; };
		61AD4E3724531500006E34EA /* DataFormat.swift */ = {isa = PBXFileReference; lastKnownFileType = sourcecode.swift; path = DataFormat.swift; sourceTree = "<group>"; };
		61AD4E3924534075006E34EA /* TracingFeatureTests.swift */ = {isa = PBXFileReference; lastKnownFileType = sourcecode.swift; path = TracingFeatureTests.swift; sourceTree = "<group>"; };
=======
		618C365E248E85B400520CDE /* DateFormattingTests.swift */ = {isa = PBXFileReference; lastKnownFileType = sourcecode.swift; path = DateFormattingTests.swift; sourceTree = "<group>"; };
>>>>>>> 1e849287
		61B558CE2469561C001460D3 /* LoggerBuilderTests.swift */ = {isa = PBXFileReference; lastKnownFileType = sourcecode.swift; path = LoggerBuilderTests.swift; sourceTree = "<group>"; };
		61B558D32469CDD8001460D3 /* TracingUUIDGeneratorTests.swift */ = {isa = PBXFileReference; lastKnownFileType = sourcecode.swift; path = TracingUUIDGeneratorTests.swift; sourceTree = "<group>"; };
		61B9ED1A2461E12000C0DCFF /* SendLogsFixtureViewController.swift */ = {isa = PBXFileReference; fileEncoding = 4; lastKnownFileType = sourcecode.swift; path = SendLogsFixtureViewController.swift; sourceTree = "<group>"; };
		61B9ED1B2461E12000C0DCFF /* SendTracesFixtureViewController.swift */ = {isa = PBXFileReference; fileEncoding = 4; lastKnownFileType = sourcecode.swift; path = SendTracesFixtureViewController.swift; sourceTree = "<group>"; };
		61B9ED1E2461E57700C0DCFF /* UITestsHelpers.swift */ = {isa = PBXFileReference; lastKnownFileType = sourcecode.swift; path = UITestsHelpers.swift; sourceTree = "<group>"; };
		61B9ED202462089600C0DCFF /* TracingIntegrationTests.swift */ = {isa = PBXFileReference; lastKnownFileType = sourcecode.swift; path = TracingIntegrationTests.swift; sourceTree = "<group>"; };
		61BB2B1A244A185D009F3F56 /* PerformancePreset.swift */ = {isa = PBXFileReference; lastKnownFileType = sourcecode.swift; path = PerformancePreset.swift; sourceTree = "<group>"; };
		61C3637F2436164B00C4D4E6 /* ObjcExceptionHandlerTests.swift */ = {isa = PBXFileReference; lastKnownFileType = sourcecode.swift; path = ObjcExceptionHandlerTests.swift; sourceTree = "<group>"; };
		61C3638224361BE200C4D4E6 /* DatadogPrivateMocks.swift */ = {isa = PBXFileReference; lastKnownFileType = sourcecode.swift; path = DatadogPrivateMocks.swift; sourceTree = "<group>"; };
		61C3638424361E9200C4D4E6 /* Globals.swift */ = {isa = PBXFileReference; lastKnownFileType = sourcecode.swift; path = Globals.swift; sourceTree = "<group>"; };
		61C3646F243B5C8300C4D4E6 /* ServerMock.swift */ = {isa = PBXFileReference; lastKnownFileType = sourcecode.swift; path = ServerMock.swift; sourceTree = "<group>"; };
		61C5A8732450989E00DA608C /* OpenTracing.framework */ = {isa = PBXFileReference; lastKnownFileType = wrapper.framework; name = OpenTracing.framework; path = ../Carthage/Build/iOS/OpenTracing.framework; sourceTree = "<group>"; };
		61C5A87824509A0C00DA608C /* DDSpan.swift */ = {isa = PBXFileReference; fileEncoding = 4; lastKnownFileType = sourcecode.swift; path = DDSpan.swift; sourceTree = "<group>"; };
		61C5A87924509A0C00DA608C /* DDNoOps.swift */ = {isa = PBXFileReference; fileEncoding = 4; lastKnownFileType = sourcecode.swift; path = DDNoOps.swift; sourceTree = "<group>"; };
		61C5A87B24509A0C00DA608C /* TracingUUIDGenerator.swift */ = {isa = PBXFileReference; fileEncoding = 4; lastKnownFileType = sourcecode.swift; path = TracingUUIDGenerator.swift; sourceTree = "<group>"; };
		61C5A87C24509A0C00DA608C /* Casting.swift */ = {isa = PBXFileReference; fileEncoding = 4; lastKnownFileType = sourcecode.swift; path = Casting.swift; sourceTree = "<group>"; };
		61C5A87D24509A0C00DA608C /* Warnings.swift */ = {isa = PBXFileReference; fileEncoding = 4; lastKnownFileType = sourcecode.swift; path = Warnings.swift; sourceTree = "<group>"; };
		61C5A87E24509A0C00DA608C /* DDSpanContext.swift */ = {isa = PBXFileReference; fileEncoding = 4; lastKnownFileType = sourcecode.swift; path = DDSpanContext.swift; sourceTree = "<group>"; };
		61C5A88024509A0C00DA608C /* SpanFileOutput.swift */ = {isa = PBXFileReference; fileEncoding = 4; lastKnownFileType = sourcecode.swift; path = SpanFileOutput.swift; sourceTree = "<group>"; };
		61C5A88124509A0C00DA608C /* SpanOutput.swift */ = {isa = PBXFileReference; fileEncoding = 4; lastKnownFileType = sourcecode.swift; path = SpanOutput.swift; sourceTree = "<group>"; };
		61C5A88324509A0C00DA608C /* HTTPHeadersWriter.swift */ = {isa = PBXFileReference; fileEncoding = 4; lastKnownFileType = sourcecode.swift; path = HTTPHeadersWriter.swift; sourceTree = "<group>"; };
		61C5A88D24509A1F00DA608C /* DDTracer.swift */ = {isa = PBXFileReference; fileEncoding = 4; lastKnownFileType = sourcecode.swift; path = DDTracer.swift; sourceTree = "<group>"; };
		61C5A88F24509AA700DA608C /* TracingFeature.swift */ = {isa = PBXFileReference; lastKnownFileType = sourcecode.swift; path = TracingFeature.swift; sourceTree = "<group>"; };
		61C5A89124509BD700DA608C /* SpansMocks.swift */ = {isa = PBXFileReference; fileEncoding = 4; lastKnownFileType = sourcecode.swift; path = SpansMocks.swift; sourceTree = "<group>"; };
		61C5A89224509BD700DA608C /* DatadogTracingMocks.swift */ = {isa = PBXFileReference; fileEncoding = 4; lastKnownFileType = sourcecode.swift; path = DatadogTracingMocks.swift; sourceTree = "<group>"; };
		61C5A89524509BF600DA608C /* DDTracerTests.swift */ = {isa = PBXFileReference; fileEncoding = 4; lastKnownFileType = sourcecode.swift; path = DDTracerTests.swift; sourceTree = "<group>"; };
		61C5A89824509C1100DA608C /* DDSpanTests.swift */ = {isa = PBXFileReference; fileEncoding = 4; lastKnownFileType = sourcecode.swift; path = DDSpanTests.swift; sourceTree = "<group>"; };
		61C5A89A24509C1100DA608C /* WarningsTests.swift */ = {isa = PBXFileReference; fileEncoding = 4; lastKnownFileType = sourcecode.swift; path = WarningsTests.swift; sourceTree = "<group>"; };
		61C5A89B24509C1100DA608C /* UUID.swift */ = {isa = PBXFileReference; fileEncoding = 4; lastKnownFileType = sourcecode.swift; path = UUID.swift; sourceTree = "<group>"; };
		61C5A89C24509C1100DA608C /* Casting.swift */ = {isa = PBXFileReference; fileEncoding = 4; lastKnownFileType = sourcecode.swift; path = Casting.swift; sourceTree = "<group>"; };
		61C5A8A424509FAA00DA608C /* SpanEncoder.swift */ = {isa = PBXFileReference; fileEncoding = 4; lastKnownFileType = sourcecode.swift; path = SpanEncoder.swift; sourceTree = "<group>"; };
		61C5A8A524509FAA00DA608C /* SpanBuilder.swift */ = {isa = PBXFileReference; fileEncoding = 4; lastKnownFileType = sourcecode.swift; path = SpanBuilder.swift; sourceTree = "<group>"; };
		61E45BCE2450A6EC00F2C652 /* TracingUUIDTests.swift */ = {isa = PBXFileReference; lastKnownFileType = sourcecode.swift; path = TracingUUIDTests.swift; sourceTree = "<group>"; };
		61E45BD12450F65B00F2C652 /* SpanBuilderTests.swift */ = {isa = PBXFileReference; lastKnownFileType = sourcecode.swift; path = SpanBuilderTests.swift; sourceTree = "<group>"; };
		61E45BE4245196EA00F2C652 /* SpanFileOutputTests.swift */ = {isa = PBXFileReference; lastKnownFileType = sourcecode.swift; path = SpanFileOutputTests.swift; sourceTree = "<group>"; };
		61E45BE624519A3700F2C652 /* JSONDataMatcher.swift */ = {isa = PBXFileReference; lastKnownFileType = sourcecode.swift; path = JSONDataMatcher.swift; sourceTree = "<group>"; };
		61E45ED02451A8730061DAC7 /* SpanMatcher.swift */ = {isa = PBXFileReference; lastKnownFileType = sourcecode.swift; path = SpanMatcher.swift; sourceTree = "<group>"; };
		61E917CE2464270500E6C631 /* EncodableValueTests.swift */ = {isa = PBXFileReference; lastKnownFileType = sourcecode.swift; path = EncodableValueTests.swift; sourceTree = "<group>"; };
		61E917D02465423600E6C631 /* DDTracerConfiguration.swift */ = {isa = PBXFileReference; lastKnownFileType = sourcecode.swift; path = DDTracerConfiguration.swift; sourceTree = "<group>"; };
		61E917D2246546BF00E6C631 /* DDTracerConfigurationTests.swift */ = {isa = PBXFileReference; lastKnownFileType = sourcecode.swift; path = DDTracerConfigurationTests.swift; sourceTree = "<group>"; };
		61F8CC082469295500FE2908 /* DatadogConfigurationTests.swift */ = {isa = PBXFileReference; lastKnownFileType = sourcecode.swift; path = DatadogConfigurationTests.swift; sourceTree = "<group>"; };
		61FB222C244A21ED00902D19 /* LoggingFeatureMocks.swift */ = {isa = PBXFileReference; lastKnownFileType = sourcecode.swift; path = LoggingFeatureMocks.swift; sourceTree = "<group>"; };
		61FB222F244E1BE900902D19 /* LoggingFeatureTests.swift */ = {isa = PBXFileReference; lastKnownFileType = sourcecode.swift; path = LoggingFeatureTests.swift; sourceTree = "<group>"; };
		9E36D92124373EA700BFBDB7 /* SwiftExtensionsTests.swift */ = {isa = PBXFileReference; lastKnownFileType = sourcecode.swift; path = SwiftExtensionsTests.swift; sourceTree = "<group>"; };
<<<<<<< HEAD
		9E544A4C24752A8900E83072 /* URLSessionSwizzlerTests.swift */ = {isa = PBXFileReference; lastKnownFileType = sourcecode.swift; path = URLSessionSwizzlerTests.swift; sourceTree = "<group>"; };
		9E544A4E24753C6E00E83072 /* MethodSwizzler.swift */ = {isa = PBXFileReference; lastKnownFileType = sourcecode.swift; path = MethodSwizzler.swift; sourceTree = "<group>"; };
		9E544A5024753DDE00E83072 /* MethodSwizzlerTests.swift */ = {isa = PBXFileReference; lastKnownFileType = sourcecode.swift; path = MethodSwizzlerTests.swift; sourceTree = "<group>"; };
		9E58E8DE24615B89008E5063 /* ISO8601DateFormatter.swift */ = {isa = PBXFileReference; lastKnownFileType = sourcecode.swift; path = ISO8601DateFormatter.swift; sourceTree = "<group>"; };
=======
		9E4195742449D739000AB0DB /* app-target.xcconfig */ = {isa = PBXFileReference; lastKnownFileType = text.xcconfig; path = "app-target.xcconfig"; sourceTree = "<group>"; };
		9E4195752449D739000AB0DB /* unit-tests-target.xcconfig */ = {isa = PBXFileReference; lastKnownFileType = text.xcconfig; path = "unit-tests-target.xcconfig"; sourceTree = "<group>"; };
		9E58E8DE24615B89008E5063 /* DateFormatting.swift */ = {isa = PBXFileReference; lastKnownFileType = sourcecode.swift; path = DateFormatting.swift; sourceTree = "<group>"; };
>>>>>>> 1e849287
		9E58E8E024615C75008E5063 /* JSONEncoder.swift */ = {isa = PBXFileReference; lastKnownFileType = sourcecode.swift; path = JSONEncoder.swift; sourceTree = "<group>"; };
		9E58E8E224615EDA008E5063 /* JSONEncoderTests.swift */ = {isa = PBXFileReference; lastKnownFileType = sourcecode.swift; path = JSONEncoderTests.swift; sourceTree = "<group>"; };
		9E68FB53244707FD0013A8AA /* ObjcExceptionHandler.m */ = {isa = PBXFileReference; fileEncoding = 4; lastKnownFileType = sourcecode.c.objc; path = ObjcExceptionHandler.m; sourceTree = "<group>"; };
		9E68FB54244707FD0013A8AA /* ObjcExceptionHandler.h */ = {isa = PBXFileReference; fileEncoding = 4; lastKnownFileType = sourcecode.c.h; path = ObjcExceptionHandler.h; sourceTree = "<group>"; };
		9E9EB37624468CE90002C80B /* Datadog.modulemap */ = {isa = PBXFileReference; lastKnownFileType = "sourcecode.module-map"; path = Datadog.modulemap; sourceTree = "<group>"; };
		9EB47B91247443FA004F90BE /* URLSessionSwizzler.swift */ = {isa = PBXFileReference; lastKnownFileType = sourcecode.swift; path = URLSessionSwizzler.swift; sourceTree = "<group>"; };
		9EF49F1624476FBD004F2CA0 /* Info.plist */ = {isa = PBXFileReference; lastKnownFileType = text.plist.xml; path = Info.plist; sourceTree = "<group>"; };
		9EF49F17244770AD004F2CA0 /* DatadogIntegrationTests.xcconfig */ = {isa = PBXFileReference; lastKnownFileType = text.xcconfig; path = DatadogIntegrationTests.xcconfig; sourceTree = "<group>"; };
/* End PBXFileReference section */

/* Begin PBXFrameworksBuildPhase section */
		61133B7F242393DE00786299 /* Frameworks */ = {
			isa = PBXFrameworksBuildPhase;
			buildActionMask = 2147483647;
			files = (
				61C5A8742450989E00DA608C /* OpenTracing.framework in Frameworks */,
			);
			runOnlyForDeploymentPostprocessing = 0;
		};
		61133B88242393DE00786299 /* Frameworks */ = {
			isa = PBXFrameworksBuildPhase;
			buildActionMask = 2147483647;
			files = (
				61133B8C242393DE00786299 /* Datadog.framework in Frameworks */,
				61570005246AADFA00E96950 /* DatadogObjc.framework in Frameworks */,
			);
			runOnlyForDeploymentPostprocessing = 0;
		};
		61133BED242397DA00786299 /* Frameworks */ = {
			isa = PBXFrameworksBuildPhase;
			buildActionMask = 2147483647;
			files = (
				61133C702423993200786299 /* Datadog.framework in Frameworks */,
			);
			runOnlyForDeploymentPostprocessing = 0;
		};
		61441BFF24616DE9003D8BB8 /* Frameworks */ = {
			isa = PBXFrameworksBuildPhase;
			buildActionMask = 2147483647;
			files = (
			);
			runOnlyForDeploymentPostprocessing = 0;
		};
		61441C2724616F1D003D8BB8 /* Frameworks */ = {
			isa = PBXFrameworksBuildPhase;
			buildActionMask = 2147483647;
			files = (
				61441C44246174CE003D8BB8 /* HTTPServerMock in Frameworks */,
			);
			runOnlyForDeploymentPostprocessing = 0;
		};
		61441C6524619FE4003D8BB8 /* Frameworks */ = {
			isa = PBXFrameworksBuildPhase;
			buildActionMask = 2147483647;
			files = (
				61441C6D24619FE4003D8BB8 /* Datadog.framework in Frameworks */,
				61570007246AAED100E96950 /* DatadogObjc.framework in Frameworks */,
			);
			runOnlyForDeploymentPostprocessing = 0;
		};
/* End PBXFrameworksBuildPhase section */

/* Begin PBXGroup section */
		61133B78242393DE00786299 = {
			isa = PBXGroup;
			children = (
				61133B9C2423979B00786299 /* Datadog */,
				61133C082423983800786299 /* DatadogObjc */,
				9E68FB52244707FD0013A8AA /* _Datadog_Private */,
				61133C122423990D00786299 /* DatadogTests */,
				61441C772461A204003D8BB8 /* DatadogBenchmarkTests */,
				61441C3524617013003D8BB8 /* DatadogIntegrationTests */,
				61133C07242397F200786299 /* TargetSupport */,
				61441C0324616DE9003D8BB8 /* Example */,
				61133B83242393DE00786299 /* Products */,
				61133C6F2423993200786299 /* Frameworks */,
			);
			sourceTree = "<group>";
		};
		61133B83242393DE00786299 /* Products */ = {
			isa = PBXGroup;
			children = (
				61133B82242393DE00786299 /* Datadog.framework */,
				61133B8B242393DE00786299 /* DatadogTests.xctest */,
				61133BF0242397DA00786299 /* DatadogObjc.framework */,
				61441C0224616DE9003D8BB8 /* Example.app */,
				61441C2A24616F1D003D8BB8 /* DatadogIntegrationTests.xctest */,
				61441C6824619FE4003D8BB8 /* DatadogBenchmarkTests.xctest */,
			);
			name = Products;
			sourceTree = "<group>";
		};
		61133B84242393DE00786299 /* Datadog */ = {
			isa = PBXGroup;
			children = (
				61133B85242393DE00786299 /* Datadog.h */,
				61133B86242393DE00786299 /* Info.plist */,
			);
			path = Datadog;
			sourceTree = "<group>";
		};
		61133B8F242393DE00786299 /* DatadogTests */ = {
			isa = PBXGroup;
			children = (
				61133B92242393DE00786299 /* Info.plist */,
			);
			path = DatadogTests;
			sourceTree = "<group>";
		};
		61133B9C2423979B00786299 /* Datadog */ = {
			isa = PBXGroup;
			children = (
				9E9EB37624468CE90002C80B /* Datadog.modulemap */,
				61133BBB2423979B00786299 /* Datadog.swift */,
				61133BB62423979B00786299 /* Logger.swift */,
				61C5A88D24509A1F00DA608C /* DDTracer.swift */,
				61E917D02465423600E6C631 /* DDTracerConfiguration.swift */,
				61133BB52423979B00786299 /* DatadogConfiguration.swift */,
				61133B9E2423979B00786299 /* Core */,
				61133BBC2423979B00786299 /* Logs */,
				61C5A87724509A0C00DA608C /* Tracing */,
				61216277247D1F2100AC5D67 /* FeaturesIntegration */,
				61133BB72423979B00786299 /* Utils */,
			);
			name = Datadog;
			path = ../Sources/Datadog;
			sourceTree = "<group>";
		};
		61133B9E2423979B00786299 /* Core */ = {
			isa = PBXGroup;
			children = (
				614E9EB2244719FA007EE3E1 /* BundleType.swift */,
				61BB2B1A244A185D009F3F56 /* PerformancePreset.swift */,
				61133B9F2423979B00786299 /* Utils */,
				61133BA12423979B00786299 /* System */,
				61133BA62423979B00786299 /* Persistence */,
				61133BAE2423979B00786299 /* Upload */,
			);
			path = Core;
			sourceTree = "<group>";
		};
		61133B9F2423979B00786299 /* Utils */ = {
			isa = PBXGroup;
			children = (
				61133BA02423979B00786299 /* EncodableValue.swift */,
				9E58E8DE24615B89008E5063 /* DateFormatting.swift */,
				9E58E8E024615C75008E5063 /* JSONEncoder.swift */,
			);
			path = Utils;
			sourceTree = "<group>";
		};
		61133BA12423979B00786299 /* System */ = {
			isa = PBXGroup;
			children = (
				61133BA82423979B00786299 /* DateProvider.swift */,
				61133BA22423979B00786299 /* CarrierInfoProvider.swift */,
				61133BA32423979B00786299 /* MobileDevice.swift */,
				61133BA42423979B00786299 /* NetworkConnectionInfoProvider.swift */,
				61133BA52423979B00786299 /* BatteryStatusProvider.swift */,
			);
			path = System;
			sourceTree = "<group>";
		};
		61133BA62423979B00786299 /* Persistence */ = {
			isa = PBXGroup;
			children = (
				61AD4E3724531500006E34EA /* DataFormat.swift */,
				61133BA92423979B00786299 /* FilesOrchestrator.swift */,
				61133BA72423979B00786299 /* FileWriter.swift */,
				61133BAD2423979B00786299 /* FileReader.swift */,
				61133BAA2423979B00786299 /* Files */,
			);
			path = Persistence;
			sourceTree = "<group>";
		};
		61133BAA2423979B00786299 /* Files */ = {
			isa = PBXGroup;
			children = (
				61133BAB2423979B00786299 /* Directory.swift */,
				61133BAC2423979B00786299 /* File.swift */,
			);
			path = Files;
			sourceTree = "<group>";
		};
		61133BAE2423979B00786299 /* Upload */ = {
			isa = PBXGroup;
			children = (
				61133BAF2423979B00786299 /* DataUploadConditions.swift */,
				61133BB32423979B00786299 /* DataUploadDelay.swift */,
				61133BB02423979B00786299 /* DataUploader.swift */,
				61133BB12423979B00786299 /* DataUploadWorker.swift */,
				61133BB22423979B00786299 /* HTTPClient.swift */,
				61133BB42423979B00786299 /* HTTPHeaders.swift */,
			);
			path = Upload;
			sourceTree = "<group>";
		};
		61133BB72423979B00786299 /* Utils */ = {
			isa = PBXGroup;
			children = (
				61C3638424361E9200C4D4E6 /* Globals.swift */,
				61133BB82423979B00786299 /* InternalLoggers.swift */,
				61133BB92423979B00786299 /* CompilationConditions.swift */,
				61133BBA2423979B00786299 /* SwiftExtensions.swift */,
			);
			path = Utils;
			sourceTree = "<group>";
		};
		61133BBC2423979B00786299 /* Logs */ = {
			isa = PBXGroup;
			children = (
				612983CC2449E62E00D4424B /* LoggingFeature.swift */,
				61133BBF2423979B00786299 /* Attributes */,
				61133BC12423979B00786299 /* Log */,
				61133BC52423979B00786299 /* LogOutputs */,
			);
			path = Logs;
			sourceTree = "<group>";
		};
		61133BBF2423979B00786299 /* Attributes */ = {
			isa = PBXGroup;
			children = (
				61133BC02423979B00786299 /* UserInfo.swift */,
			);
			path = Attributes;
			sourceTree = "<group>";
		};
		61133BC12423979B00786299 /* Log */ = {
			isa = PBXGroup;
			children = (
				61133BC22423979B00786299 /* LogEncoder.swift */,
				61133BC32423979B00786299 /* LogBuilder.swift */,
				61133BC42423979B00786299 /* LogSanitizer.swift */,
			);
			path = Log;
			sourceTree = "<group>";
		};
		61133BC52423979B00786299 /* LogOutputs */ = {
			isa = PBXGroup;
			children = (
				61133BC62423979B00786299 /* LogUtilityOutputs.swift */,
				61133BC72423979B00786299 /* LogFileOutput.swift */,
				61133BC82423979B00786299 /* LogOutput.swift */,
				61133BC92423979B00786299 /* LogConsoleOutput.swift */,
			);
			path = LogOutputs;
			sourceTree = "<group>";
		};
		61133BF1242397DA00786299 /* DatadogObjc */ = {
			isa = PBXGroup;
			children = (
				61133BF2242397DA00786299 /* DatadogObjc.h */,
				61133BF3242397DA00786299 /* Info.plist */,
			);
			path = DatadogObjc;
			sourceTree = "<group>";
		};
		61133C07242397F200786299 /* TargetSupport */ = {
			isa = PBXGroup;
			children = (
				615519242461BCE7002A85CF /* xcconfigs */,
				61133B84242393DE00786299 /* Datadog */,
				61133BF1242397DA00786299 /* DatadogObjc */,
				61133B8F242393DE00786299 /* DatadogTests */,
				61441C762461A01D003D8BB8 /* DatadogBenchmarkTests */,
				9EF49F1524476FBD004F2CA0 /* DatadogIntegrationTests */,
				61441C9E2461AF4D003D8BB8 /* Example */,
			);
			path = TargetSupport;
			sourceTree = "<group>";
		};
		61133C082423983800786299 /* DatadogObjc */ = {
			isa = PBXGroup;
			children = (
				61133C092423983800786299 /* Datadog+objc.swift */,
				61133C0C2423983800786299 /* Logger+objc.swift */,
				61133C0D2423983800786299 /* DatadogConfiguration+objc.swift */,
				61133C0A2423983800786299 /* ObjcIntercompatibility */,
			);
			name = DatadogObjc;
			path = ../Sources/DatadogObjc;
			sourceTree = "<group>";
		};
		61133C0A2423983800786299 /* ObjcIntercompatibility */ = {
			isa = PBXGroup;
			children = (
				61133C0B2423983800786299 /* AnyEncodable.swift */,
			);
			path = ObjcIntercompatibility;
			sourceTree = "<group>";
		};
		61133C122423990D00786299 /* DatadogTests */ = {
			isa = PBXGroup;
			children = (
				61133C182423990D00786299 /* Datadog */,
				61133C132423990D00786299 /* DatadogObjc */,
				61C3637E2436163400C4D4E6 /* DatadogPrivate */,
				61133C422423990D00786299 /* Matchers */,
				61133C442423990D00786299 /* Helpers */,
			);
			name = DatadogTests;
			path = ../Tests/DatadogTests;
			sourceTree = "<group>";
		};
		61133C132423990D00786299 /* DatadogObjc */ = {
			isa = PBXGroup;
			children = (
				61133C142423990D00786299 /* DDDatadogTests.swift */,
				61133C152423990D00786299 /* DDLoggerBuilderTests.swift */,
				61133C162423990D00786299 /* DDConfigurationTests.swift */,
				61133C172423990D00786299 /* DDLoggerTests.swift */,
			);
			path = DatadogObjc;
			sourceTree = "<group>";
		};
		61133C182423990D00786299 /* Datadog */ = {
			isa = PBXGroup;
			children = (
				61133C192423990D00786299 /* Mocks */,
				61133C412423990D00786299 /* DatadogTests.swift */,
				61F8CC082469295500FE2908 /* DatadogConfigurationTests.swift */,
				61133C382423990D00786299 /* LoggerTests.swift */,
				61C5A89524509BF600DA608C /* DDTracerTests.swift */,
				61E917D2246546BF00E6C631 /* DDTracerConfigurationTests.swift */,
				61B558CE2469561C001460D3 /* LoggerBuilderTests.swift */,
				61133C212423990D00786299 /* Core */,
				61133C392423990D00786299 /* Logs */,
				61C5A89724509C1100DA608C /* Tracing */,
				61216278247D20D500AC5D67 /* FeaturesIntegration */,
				61133C352423990D00786299 /* Utils */,
			);
			path = Datadog;
			sourceTree = "<group>";
		};
		61133C192423990D00786299 /* Mocks */ = {
			isa = PBXGroup;
			children = (
				61133C1A2423990D00786299 /* LogsMocks.swift */,
				61C5A89124509BD700DA608C /* SpansMocks.swift */,
				61133C1B2423990D00786299 /* CoreTelephonyMocks.swift */,
				61133C1C2423990D00786299 /* UIKitMocks.swift */,
				61133C1F2423990D00786299 /* DatadogMocks.swift */,
				61C5A89224509BD700DA608C /* DatadogTracingMocks.swift */,
				61C3638224361BE200C4D4E6 /* DatadogPrivateMocks.swift */,
				61133C202423990D00786299 /* FoundationMocks.swift */,
				61C3646F243B5C8300C4D4E6 /* ServerMock.swift */,
				61FB222C244A21ED00902D19 /* LoggingFeatureMocks.swift */,
				61AD4E172451C7FF006E34EA /* TracingFeatureMocks.swift */,
			);
			path = Mocks;
			sourceTree = "<group>";
		};
		61133C212423990D00786299 /* Core */ = {
			isa = PBXGroup;
			children = (
				61345612244756E300E7DA6B /* PerformancePresetTests.swift */,
				618C365D248E858200520CDE /* Utils */,
				61133C222423990D00786299 /* System */,
				61133C272423990D00786299 /* Persistence */,
				61133C2E2423990D00786299 /* Upload */,
				61E917CD246426E000E6C631 /* Utils */,
			);
			path = Core;
			sourceTree = "<group>";
		};
		61133C222423990D00786299 /* System */ = {
			isa = PBXGroup;
			children = (
				61133C232423990D00786299 /* MobileDeviceTests.swift */,
				61133C242423990D00786299 /* NetworkConnectionInfoProviderTests.swift */,
				61133C252423990D00786299 /* BatteryStatusProviderTests.swift */,
				61133C262423990D00786299 /* CarrierInfoProviderTests.swift */,
			);
			path = System;
			sourceTree = "<group>";
		};
		61133C272423990D00786299 /* Persistence */ = {
			isa = PBXGroup;
			children = (
				61133C2A2423990D00786299 /* FilesOrchestratorTests.swift */,
				61133C292423990D00786299 /* FileWriterTests.swift */,
				61133C282423990D00786299 /* FileReaderTests.swift */,
				61133C2B2423990D00786299 /* Files */,
			);
			path = Persistence;
			sourceTree = "<group>";
		};
		61133C2B2423990D00786299 /* Files */ = {
			isa = PBXGroup;
			children = (
				61133C2C2423990D00786299 /* FileTests.swift */,
				61133C2D2423990D00786299 /* DirectoryTests.swift */,
			);
			path = Files;
			sourceTree = "<group>";
		};
		61133C2E2423990D00786299 /* Upload */ = {
			isa = PBXGroup;
			children = (
				61133C2F2423990D00786299 /* DataUploadWorkerTests.swift */,
				61133C302423990D00786299 /* DataUploadConditionsTests.swift */,
				61133C312423990D00786299 /* LogsUploadDelayTests.swift */,
				61133C322423990D00786299 /* DataUploaderTests.swift */,
				61133C332423990D00786299 /* HTTPHeadersTests.swift */,
				61133C342423990D00786299 /* HTTPClientTests.swift */,
			);
			path = Upload;
			sourceTree = "<group>";
		};
		61133C352423990D00786299 /* Utils */ = {
			isa = PBXGroup;
			children = (
				61133C362423990D00786299 /* InternalLoggersTests.swift */,
				9E36D92124373EA700BFBDB7 /* SwiftExtensionsTests.swift */,
			);
			path = Utils;
			sourceTree = "<group>";
		};
		61133C392423990D00786299 /* Logs */ = {
			isa = PBXGroup;
			children = (
				61FB222F244E1BE900902D19 /* LoggingFeatureTests.swift */,
				61133C3A2423990D00786299 /* Log */,
				61133C3D2423990D00786299 /* LogOutputs */,
			);
			path = Logs;
			sourceTree = "<group>";
		};
		61133C3A2423990D00786299 /* Log */ = {
			isa = PBXGroup;
			children = (
				61133C3B2423990D00786299 /* LogBuilderTests.swift */,
				61133C3C2423990D00786299 /* LogSanitizerTests.swift */,
			);
			path = Log;
			sourceTree = "<group>";
		};
		61133C3D2423990D00786299 /* LogOutputs */ = {
			isa = PBXGroup;
			children = (
				61133C3E2423990D00786299 /* LogConsoleOutputTests.swift */,
				61133C3F2423990D00786299 /* LogUtilityOutputsTests.swift */,
				61133C402423990D00786299 /* LogFileOutputTests.swift */,
			);
			path = LogOutputs;
			sourceTree = "<group>";
		};
		61133C422423990D00786299 /* Matchers */ = {
			isa = PBXGroup;
			children = (
				61E45BE624519A3700F2C652 /* JSONDataMatcher.swift */,
				61133C432423990D00786299 /* LogMatcher.swift */,
				61E45ED02451A8730061DAC7 /* SpanMatcher.swift */,
			);
			path = Matchers;
			sourceTree = "<group>";
		};
		61133C442423990D00786299 /* Helpers */ = {
			isa = PBXGroup;
			children = (
				61133C452423990D00786299 /* SwiftExtensions.swift */,
				61133C462423990D00786299 /* TestsDirectory.swift */,
				61133C472423990D00786299 /* DatadogExtensions.swift */,
			);
			path = Helpers;
			sourceTree = "<group>";
		};
		61133C6F2423993200786299 /* Frameworks */ = {
			isa = PBXGroup;
			children = (
				61C5A8732450989E00DA608C /* OpenTracing.framework */,
			);
			name = Frameworks;
			sourceTree = "<group>";
		};
<<<<<<< HEAD
		61216277247D1F2100AC5D67 /* FeaturesIntegration */ = {
=======
		618C365D248E858200520CDE /* Utils */ = {
			isa = PBXGroup;
			children = (
				618C365E248E85B400520CDE /* DateFormattingTests.swift */,
				9E58E8E224615EDA008E5063 /* JSONEncoderTests.swift */,
			);
			path = Utils;
			sourceTree = "<group>";
		};
		61C3637E2436163400C4D4E6 /* DatadogPrivate */ = {
>>>>>>> 1e849287
			isa = PBXGroup;
			children = (
				6148727A248529F300E3EBDB /* OpenTracingAttributes.swift */,
				61216275247D1CD700AC5D67 /* LoggingForTracingAdapter.swift */,
			);
			path = FeaturesIntegration;
			sourceTree = "<group>";
		};
		61216278247D20D500AC5D67 /* FeaturesIntegration */ = {
			isa = PBXGroup;
			children = (
				61216279247D21FE00AC5D67 /* LoggingForTracingAdapterTests.swift */,
			);
			path = FeaturesIntegration;
			sourceTree = "<group>";
		};
		61441C0324616DE9003D8BB8 /* Example */ = {
			isa = PBXGroup;
			children = (
				61441C9C2461A796003D8BB8 /* AppConfig.swift */,
				61441C0424616DE9003D8BB8 /* AppDelegate.swift */,
				61441C9A2461A64F003D8BB8 /* Debugging */,
				61B9ED142461DFEE00C0DCFF /* IntegrationTestFixtures */,
				61441C8F2461A648003D8BB8 /* Utils */,
				61441C0A24616DE9003D8BB8 /* Main.storyboard */,
				61441C0D24616DEC003D8BB8 /* Assets.xcassets */,
				61441C0F24616DEC003D8BB8 /* LaunchScreen.storyboard */,
			);
			path = Example;
			sourceTree = "<group>";
		};
		61441C3524617013003D8BB8 /* DatadogIntegrationTests */ = {
			isa = PBXGroup;
			children = (
				61441C3B24617013003D8BB8 /* IntegrationTests.swift */,
				61441C3C24617013003D8BB8 /* LoggingIntegrationTests.swift */,
				61B9ED202462089600C0DCFF /* TracingIntegrationTests.swift */,
				61B9ED1E2461E57700C0DCFF /* UITestsHelpers.swift */,
			);
			name = DatadogIntegrationTests;
			path = ../Tests/DatadogIntegrationTests;
			sourceTree = "<group>";
		};
		61441C762461A01D003D8BB8 /* DatadogBenchmarkTests */ = {
			isa = PBXGroup;
			children = (
				61441C6C24619FE4003D8BB8 /* Info.plist */,
			);
			path = DatadogBenchmarkTests;
			sourceTree = "<group>";
		};
		61441C772461A204003D8BB8 /* DatadogBenchmarkTests */ = {
			isa = PBXGroup;
			children = (
				61441C782461A204003D8BB8 /* LoggingBenchmarkTests.swift */,
				61441C792461A204003D8BB8 /* LoggingStorageBenchmarkTests.swift */,
			);
			name = DatadogBenchmarkTests;
			path = ../Tests/DatadogBenchmarkTests;
			sourceTree = "<group>";
		};
		61441C8F2461A648003D8BB8 /* Utils */ = {
			isa = PBXGroup;
			children = (
				61441C902461A648003D8BB8 /* ConsoleOutputInterceptor.swift */,
				61441C912461A648003D8BB8 /* UIButton+Disabling.swift */,
				61441C922461A648003D8BB8 /* UIViewController+KeyboardControlling.swift */,
			);
			path = Utils;
			sourceTree = "<group>";
		};
		61441C9A2461A64F003D8BB8 /* Debugging */ = {
			isa = PBXGroup;
			children = (
				61441C942461A649003D8BB8 /* DebugLoggingViewController.swift */,
				61441C932461A649003D8BB8 /* DebugTracingViewController.swift */,
			);
			path = Debugging;
			sourceTree = "<group>";
		};
		61441C9E2461AF4D003D8BB8 /* Example */ = {
			isa = PBXGroup;
			children = (
				61441C1224616DEC003D8BB8 /* Info.plist */,
			);
			path = Example;
			sourceTree = "<group>";
		};
		615519242461BCE7002A85CF /* xcconfigs */ = {
			isa = PBXGroup;
			children = (
				615519252461BCE7002A85CF /* Datadog.xcconfig */,
				615519262461BCE7002A85CF /* Datadog.local.xcconfig */,
			);
			name = xcconfigs;
			path = ../../xcconfigs;
			sourceTree = "<group>";
		};
		617CEB372456BC2200AD4669 /* UUIDs */ = {
			isa = PBXGroup;
			children = (
				61C5A87B24509A0C00DA608C /* TracingUUIDGenerator.swift */,
				617CEB382456BC3A00AD4669 /* TracingUUID.swift */,
			);
			path = UUIDs;
			sourceTree = "<group>";
		};
		617CEB3A2456BC8200AD4669 /* UUIDs */ = {
			isa = PBXGroup;
			children = (
				61E45BCE2450A6EC00F2C652 /* TracingUUIDTests.swift */,
				61B558D32469CDD8001460D3 /* TracingUUIDGeneratorTests.swift */,
			);
			path = UUIDs;
			sourceTree = "<group>";
		};
		61B9ED142461DFEE00C0DCFF /* IntegrationTestFixtures */ = {
			isa = PBXGroup;
			children = (
				61B9ED1A2461E12000C0DCFF /* SendLogsFixtureViewController.swift */,
				61B9ED1B2461E12000C0DCFF /* SendTracesFixtureViewController.swift */,
			);
			path = IntegrationTestFixtures;
			sourceTree = "<group>";
		};
		61C3637E2436163400C4D4E6 /* DatadogPrivate */ = {
			isa = PBXGroup;
			children = (
				61C3637F2436164B00C4D4E6 /* ObjcExceptionHandlerTests.swift */,
			);
			path = DatadogPrivate;
			sourceTree = "<group>";
		};
		61C5A87724509A0C00DA608C /* Tracing */ = {
			isa = PBXGroup;
			children = (
				61C5A88F24509AA700DA608C /* TracingFeature.swift */,
				61C5A87924509A0C00DA608C /* DDNoOps.swift */,
				61C5A87824509A0C00DA608C /* DDSpan.swift */,
				61C5A87E24509A0C00DA608C /* DDSpanContext.swift */,
				61C5A8A324509FAA00DA608C /* Span */,
				61C5A87F24509A0C00DA608C /* SpanOutputs */,
				61C5A88224509A0C00DA608C /* Propagation */,
				617CEB372456BC2200AD4669 /* UUIDs */,
				61C5A87A24509A0C00DA608C /* Utils */,
			);
			path = Tracing;
			sourceTree = "<group>";
		};
		61C5A87A24509A0C00DA608C /* Utils */ = {
			isa = PBXGroup;
			children = (
				61C5A87C24509A0C00DA608C /* Casting.swift */,
				61C5A87D24509A0C00DA608C /* Warnings.swift */,
				9E544A4E24753C6E00E83072 /* MethodSwizzler.swift */,
				9EB47B91247443FA004F90BE /* URLSessionSwizzler.swift */,
			);
			path = Utils;
			sourceTree = "<group>";
		};
		61C5A87F24509A0C00DA608C /* SpanOutputs */ = {
			isa = PBXGroup;
			children = (
				61C5A88024509A0C00DA608C /* SpanFileOutput.swift */,
				61C5A88124509A0C00DA608C /* SpanOutput.swift */,
			);
			path = SpanOutputs;
			sourceTree = "<group>";
		};
		61C5A88224509A0C00DA608C /* Propagation */ = {
			isa = PBXGroup;
			children = (
				61C5A88324509A0C00DA608C /* HTTPHeadersWriter.swift */,
			);
			path = Propagation;
			sourceTree = "<group>";
		};
		61C5A89724509C1100DA608C /* Tracing */ = {
			isa = PBXGroup;
			children = (
				61AD4E3924534075006E34EA /* TracingFeatureTests.swift */,
				61C5A89824509C1100DA608C /* DDSpanTests.swift */,
				61E45BD02450F64100F2C652 /* Span */,
				61E45BE3245196D500F2C652 /* SpanOutputs */,
				617CEB3A2456BC8200AD4669 /* UUIDs */,
				61C5A89924509C1100DA608C /* Utils */,
			);
			path = Tracing;
			sourceTree = "<group>";
		};
		61C5A89924509C1100DA608C /* Utils */ = {
			isa = PBXGroup;
			children = (
				61C5A89B24509C1100DA608C /* UUID.swift */,
				61C5A89A24509C1100DA608C /* WarningsTests.swift */,
				61C5A89C24509C1100DA608C /* Casting.swift */,
				9E544A5024753DDE00E83072 /* MethodSwizzlerTests.swift */,
				9E544A4C24752A8900E83072 /* URLSessionSwizzlerTests.swift */,
			);
			path = Utils;
			sourceTree = "<group>";
		};
		61C5A8A324509FAA00DA608C /* Span */ = {
			isa = PBXGroup;
			children = (
				61C5A8A424509FAA00DA608C /* SpanEncoder.swift */,
				61C5A8A524509FAA00DA608C /* SpanBuilder.swift */,
				614872762485067300E3EBDB /* SpanTagsReducer.swift */,
			);
			path = Span;
			sourceTree = "<group>";
		};
		61E45BD02450F64100F2C652 /* Span */ = {
			isa = PBXGroup;
			children = (
				61E45BD12450F65B00F2C652 /* SpanBuilderTests.swift */,
			);
			path = Span;
			sourceTree = "<group>";
		};
		61E45BE3245196D500F2C652 /* SpanOutputs */ = {
			isa = PBXGroup;
			children = (
				61E45BE4245196EA00F2C652 /* SpanFileOutputTests.swift */,
			);
			path = SpanOutputs;
			sourceTree = "<group>";
		};
		61E917CD246426E000E6C631 /* Utils */ = {
			isa = PBXGroup;
			children = (
				61E917CE2464270500E6C631 /* EncodableValueTests.swift */,
			);
			path = Utils;
			sourceTree = "<group>";
		};
		9E47010324471027000073A4 /* include */ = {
			isa = PBXGroup;
			children = (
				9E68FB54244707FD0013A8AA /* ObjcExceptionHandler.h */,
			);
			path = include;
			sourceTree = "<group>";
		};
		9E68FB52244707FD0013A8AA /* _Datadog_Private */ = {
			isa = PBXGroup;
			children = (
				9E47010324471027000073A4 /* include */,
				9E68FB53244707FD0013A8AA /* ObjcExceptionHandler.m */,
			);
			name = _Datadog_Private;
			path = ../Sources/_Datadog_Private;
			sourceTree = "<group>";
		};
		9EF49F1524476FBD004F2CA0 /* DatadogIntegrationTests */ = {
			isa = PBXGroup;
			children = (
				9EF49F17244770AD004F2CA0 /* DatadogIntegrationTests.xcconfig */,
				9EF49F1624476FBD004F2CA0 /* Info.plist */,
			);
			path = DatadogIntegrationTests;
			sourceTree = "<group>";
		};
/* End PBXGroup section */

/* Begin PBXHeadersBuildPhase section */
		61133B7D242393DE00786299 /* Headers */ = {
			isa = PBXHeadersBuildPhase;
			buildActionMask = 2147483647;
			files = (
				61133B93242393DE00786299 /* Datadog.h in Headers */,
				9E68FB56244707FD0013A8AA /* ObjcExceptionHandler.h in Headers */,
			);
			runOnlyForDeploymentPostprocessing = 0;
		};
		61133BEB242397DA00786299 /* Headers */ = {
			isa = PBXHeadersBuildPhase;
			buildActionMask = 2147483647;
			files = (
				61133C00242397DA00786299 /* DatadogObjc.h in Headers */,
			);
			runOnlyForDeploymentPostprocessing = 0;
		};
/* End PBXHeadersBuildPhase section */

/* Begin PBXNativeTarget section */
		61133B81242393DE00786299 /* Datadog */ = {
			isa = PBXNativeTarget;
			buildConfigurationList = 61133B96242393DE00786299 /* Build configuration list for PBXNativeTarget "Datadog" */;
			buildPhases = (
				61133B7D242393DE00786299 /* Headers */,
				61133B7E242393DE00786299 /* Sources */,
				61133B7F242393DE00786299 /* Frameworks */,
				61133B80242393DE00786299 /* Resources */,
				61133C772423A4C300786299 /* ⚙️ Run linter */,
			);
			buildRules = (
			);
			dependencies = (
			);
			name = Datadog;
			productName = Datadog;
			productReference = 61133B82242393DE00786299 /* Datadog.framework */;
			productType = "com.apple.product-type.framework";
		};
		61133B8A242393DE00786299 /* DatadogTests */ = {
			isa = PBXNativeTarget;
			buildConfigurationList = 61133B99242393DE00786299 /* Build configuration list for PBXNativeTarget "DatadogTests" */;
			buildPhases = (
				61133B87242393DE00786299 /* Sources */,
				61133B88242393DE00786299 /* Frameworks */,
				61133B89242393DE00786299 /* Resources */,
				9EA6A53C24489AB100621535 /* ⚙️ Run linter */,
			);
			buildRules = (
			);
			dependencies = (
				61441C5A24619A08003D8BB8 /* PBXTargetDependency */,
			);
			name = DatadogTests;
			productName = DatadogTests;
			productReference = 61133B8B242393DE00786299 /* DatadogTests.xctest */;
			productType = "com.apple.product-type.bundle.unit-test";
		};
		61133BEF242397DA00786299 /* DatadogObjc */ = {
			isa = PBXNativeTarget;
			buildConfigurationList = 61133C01242397DA00786299 /* Build configuration list for PBXNativeTarget "DatadogObjc" */;
			buildPhases = (
				61133BEB242397DA00786299 /* Headers */,
				61133BEC242397DA00786299 /* Sources */,
				61133BED242397DA00786299 /* Frameworks */,
				61133BEE242397DA00786299 /* Resources */,
				61133C742423993200786299 /* Embed Frameworks */,
			);
			buildRules = (
			);
			dependencies = (
				61133C732423993200786299 /* PBXTargetDependency */,
			);
			name = DatadogObjc;
			productName = DatadogObjc;
			productReference = 61133BF0242397DA00786299 /* DatadogObjc.framework */;
			productType = "com.apple.product-type.framework";
		};
		61441C0124616DE9003D8BB8 /* Example */ = {
			isa = PBXNativeTarget;
			buildConfigurationList = 61441C1324616DEC003D8BB8 /* Build configuration list for PBXNativeTarget "Example" */;
			buildPhases = (
				61441BFE24616DE9003D8BB8 /* Sources */,
				61441BFF24616DE9003D8BB8 /* Frameworks */,
				61441C0024616DE9003D8BB8 /* Resources */,
				61441C5124619499003D8BB8 /* ⚙️ Embed Framework Dependencies */,
			);
			buildRules = (
			);
			dependencies = (
				61441C5024619499003D8BB8 /* PBXTargetDependency */,
			);
			name = Example;
			packageProductDependencies = (
			);
			productName = Example;
			productReference = 61441C0224616DE9003D8BB8 /* Example.app */;
			productType = "com.apple.product-type.application";
		};
		61441C2924616F1D003D8BB8 /* DatadogIntegrationTests */ = {
			isa = PBXNativeTarget;
			buildConfigurationList = 61441C3124616F1D003D8BB8 /* Build configuration list for PBXNativeTarget "DatadogIntegrationTests" */;
			buildPhases = (
				61441C2624616F1D003D8BB8 /* Sources */,
				61441C2724616F1D003D8BB8 /* Frameworks */,
				61441C2824616F1D003D8BB8 /* Resources */,
			);
			buildRules = (
			);
			dependencies = (
				61441C3024616F1D003D8BB8 /* PBXTargetDependency */,
			);
			name = DatadogIntegrationTests;
			packageProductDependencies = (
				61441C43246174CE003D8BB8 /* HTTPServerMock */,
			);
			productName = DatadogIntegrationTests;
			productReference = 61441C2A24616F1D003D8BB8 /* DatadogIntegrationTests.xctest */;
			productType = "com.apple.product-type.bundle.ui-testing";
		};
		61441C6724619FE4003D8BB8 /* DatadogBenchmarkTests */ = {
			isa = PBXNativeTarget;
			buildConfigurationList = 61441C7024619FE4003D8BB8 /* Build configuration list for PBXNativeTarget "DatadogBenchmarkTests" */;
			buildPhases = (
				61441C6424619FE4003D8BB8 /* Sources */,
				61441C6524619FE4003D8BB8 /* Frameworks */,
				61441C6624619FE4003D8BB8 /* Resources */,
			);
			buildRules = (
			);
			dependencies = (
				61441C7524619FED003D8BB8 /* PBXTargetDependency */,
			);
			name = DatadogBenchmarkTests;
			productName = DatadogBenchmarkTests;
			productReference = 61441C6824619FE4003D8BB8 /* DatadogBenchmarkTests.xctest */;
			productType = "com.apple.product-type.bundle.unit-test";
		};
/* End PBXNativeTarget section */

/* Begin PBXProject section */
		61133B79242393DE00786299 /* Project object */ = {
			isa = PBXProject;
			attributes = {
				LastSwiftUpdateCheck = 1140;
				LastUpgradeCheck = 1130;
				ORGANIZATIONNAME = Datadog;
				TargetAttributes = {
					61133B81242393DE00786299 = {
						CreatedOnToolsVersion = 11.3.1;
					};
					61133B8A242393DE00786299 = {
						CreatedOnToolsVersion = 11.3.1;
						TestTargetID = 61441C0124616DE9003D8BB8;
					};
					61133BEF242397DA00786299 = {
						CreatedOnToolsVersion = 11.3.1;
					};
					61441C0124616DE9003D8BB8 = {
						CreatedOnToolsVersion = 11.4;
					};
					61441C2924616F1D003D8BB8 = {
						CreatedOnToolsVersion = 11.4;
						TestTargetID = 61441C0124616DE9003D8BB8;
					};
					61441C6724619FE4003D8BB8 = {
						CreatedOnToolsVersion = 11.4;
						TestTargetID = 61441C0124616DE9003D8BB8;
					};
				};
			};
			buildConfigurationList = 61133B7C242393DE00786299 /* Build configuration list for PBXProject "Datadog" */;
			compatibilityVersion = "Xcode 9.3";
			developmentRegion = en;
			hasScannedForEncodings = 0;
			knownRegions = (
				en,
				Base,
			);
			mainGroup = 61133B78242393DE00786299;
			productRefGroup = 61133B83242393DE00786299 /* Products */;
			projectDirPath = "";
			projectRoot = "";
			targets = (
				61133B81242393DE00786299 /* Datadog */,
				61133BEF242397DA00786299 /* DatadogObjc */,
				61133B8A242393DE00786299 /* DatadogTests */,
				61441C6724619FE4003D8BB8 /* DatadogBenchmarkTests */,
				61441C2924616F1D003D8BB8 /* DatadogIntegrationTests */,
				61441C0124616DE9003D8BB8 /* Example */,
			);
		};
/* End PBXProject section */

/* Begin PBXResourcesBuildPhase section */
		61133B80242393DE00786299 /* Resources */ = {
			isa = PBXResourcesBuildPhase;
			buildActionMask = 2147483647;
			files = (
			);
			runOnlyForDeploymentPostprocessing = 0;
		};
		61133B89242393DE00786299 /* Resources */ = {
			isa = PBXResourcesBuildPhase;
			buildActionMask = 2147483647;
			files = (
			);
			runOnlyForDeploymentPostprocessing = 0;
		};
		61133BEE242397DA00786299 /* Resources */ = {
			isa = PBXResourcesBuildPhase;
			buildActionMask = 2147483647;
			files = (
			);
			runOnlyForDeploymentPostprocessing = 0;
		};
		61441C0024616DE9003D8BB8 /* Resources */ = {
			isa = PBXResourcesBuildPhase;
			buildActionMask = 2147483647;
			files = (
				61441C1124616DEC003D8BB8 /* LaunchScreen.storyboard in Resources */,
				61441C0E24616DEC003D8BB8 /* Assets.xcassets in Resources */,
				61441C0C24616DE9003D8BB8 /* Main.storyboard in Resources */,
			);
			runOnlyForDeploymentPostprocessing = 0;
		};
		61441C2824616F1D003D8BB8 /* Resources */ = {
			isa = PBXResourcesBuildPhase;
			buildActionMask = 2147483647;
			files = (
			);
			runOnlyForDeploymentPostprocessing = 0;
		};
		61441C6624619FE4003D8BB8 /* Resources */ = {
			isa = PBXResourcesBuildPhase;
			buildActionMask = 2147483647;
			files = (
			);
			runOnlyForDeploymentPostprocessing = 0;
		};
/* End PBXResourcesBuildPhase section */

/* Begin PBXShellScriptBuildPhase section */
		61133C772423A4C300786299 /* ⚙️ Run linter */ = {
			isa = PBXShellScriptBuildPhase;
			buildActionMask = 2147483647;
			files = (
			);
			inputFileListPaths = (
			);
			inputPaths = (
			);
			name = "⚙️ Run linter";
			outputFileListPaths = (
			);
			outputPaths = (
			);
			runOnlyForDeploymentPostprocessing = 0;
			shellPath = /bin/sh;
			shellScript = "if which swiftlint >/dev/null; then\n  cd ${SOURCE_ROOT}/..\n  ./tools/lint/run-linter.sh\nfi\n";
			showEnvVarsInLog = 0;
		};
		9EA6A53C24489AB100621535 /* ⚙️ Run linter */ = {
			isa = PBXShellScriptBuildPhase;
			buildActionMask = 2147483647;
			files = (
			);
			inputFileListPaths = (
			);
			inputPaths = (
			);
			name = "⚙️ Run linter";
			outputFileListPaths = (
			);
			outputPaths = (
			);
			runOnlyForDeploymentPostprocessing = 0;
			shellPath = /bin/sh;
			shellScript = "if which swiftlint >/dev/null; then\n  cd ${SOURCE_ROOT}/..\n  ./tools/lint/run-linter.sh\nfi\n";
			showEnvVarsInLog = 0;
		};
/* End PBXShellScriptBuildPhase section */

/* Begin PBXSourcesBuildPhase section */
		61133B7E242393DE00786299 /* Sources */ = {
			isa = PBXSourcesBuildPhase;
			buildActionMask = 2147483647;
			files = (
				61E917D12465423600E6C631 /* DDTracerConfiguration.swift in Sources */,
				61133BDE2423979B00786299 /* CompilationConditions.swift in Sources */,
				61216276247D1CD700AC5D67 /* LoggingForTracingAdapter.swift in Sources */,
				61133BDD2423979B00786299 /* InternalLoggers.swift in Sources */,
				61133BDC2423979B00786299 /* Logger.swift in Sources */,
				61133BD02423979B00786299 /* DateProvider.swift in Sources */,
				614872772485067300E3EBDB /* SpanTagsReducer.swift in Sources */,
				61133BCF2423979B00786299 /* FileWriter.swift in Sources */,
				61133BCC2423979B00786299 /* MobileDevice.swift in Sources */,
				61C5A8A724509FAA00DA608C /* SpanBuilder.swift in Sources */,
				61AD4E3824531500006E34EA /* DataFormat.swift in Sources */,
				9E58E8E124615C75008E5063 /* JSONEncoder.swift in Sources */,
				61133BCA2423979B00786299 /* EncodableValue.swift in Sources */,
				9E68FB55244707FD0013A8AA /* ObjcExceptionHandler.m in Sources */,
				617CEB392456BC3A00AD4669 /* TracingUUID.swift in Sources */,
				6148727B248529F300E3EBDB /* OpenTracingAttributes.swift in Sources */,
				61C3638524361E9200C4D4E6 /* Globals.swift in Sources */,
				61C5A88824509A0C00DA608C /* Warnings.swift in Sources */,
				61C5A88924509A0C00DA608C /* DDSpanContext.swift in Sources */,
				61133BE62423979B00786299 /* LogSanitizer.swift in Sources */,
				61133BDF2423979B00786299 /* SwiftExtensions.swift in Sources */,
				9E544A4F24753C6E00E83072 /* MethodSwizzler.swift in Sources */,
				61133BEA2423979B00786299 /* LogConsoleOutput.swift in Sources */,
<<<<<<< HEAD
				61C5A8A624509FAA00DA608C /* SpanEncoder.swift in Sources */,
				61C5A88E24509A1F00DA608C /* DDTracer.swift in Sources */,
				9E58E8DF24615B89008E5063 /* ISO8601DateFormatter.swift in Sources */,
=======
				9E58E8DF24615B89008E5063 /* DateFormatting.swift in Sources */,
>>>>>>> 1e849287
				61133BE32423979B00786299 /* UserInfo.swift in Sources */,
				61133BE02423979B00786299 /* Datadog.swift in Sources */,
				61133BCB2423979B00786299 /* CarrierInfoProvider.swift in Sources */,
				61C5A89024509AA700DA608C /* TracingFeature.swift in Sources */,
				61133BD62423979B00786299 /* DataUploader.swift in Sources */,
				61C5A88724509A0C00DA608C /* Casting.swift in Sources */,
				61133BE52423979B00786299 /* LogBuilder.swift in Sources */,
				61133BD42423979B00786299 /* FileReader.swift in Sources */,
				61C5A88A24509A0C00DA608C /* SpanFileOutput.swift in Sources */,
				61133BD32423979B00786299 /* File.swift in Sources */,
				61133BE72423979B00786299 /* LogUtilityOutputs.swift in Sources */,
				61133BDA2423979B00786299 /* HTTPHeaders.swift in Sources */,
				61133BE82423979B00786299 /* LogFileOutput.swift in Sources */,
				61133BD72423979B00786299 /* DataUploadWorker.swift in Sources */,
				61133BD12423979B00786299 /* FilesOrchestrator.swift in Sources */,
				61133BCD2423979B00786299 /* NetworkConnectionInfoProvider.swift in Sources */,
				61C5A88B24509A0C00DA608C /* SpanOutput.swift in Sources */,
				61133BE42423979B00786299 /* LogEncoder.swift in Sources */,
				61C5A88424509A0C00DA608C /* DDSpan.swift in Sources */,
				61133BD82423979B00786299 /* HTTPClient.swift in Sources */,
				61133BDB2423979B00786299 /* DatadogConfiguration.swift in Sources */,
				614E9EB3244719FA007EE3E1 /* BundleType.swift in Sources */,
				61133BCE2423979B00786299 /* BatteryStatusProvider.swift in Sources */,
				61133BD52423979B00786299 /* DataUploadConditions.swift in Sources */,
				612983CD2449E62E00D4424B /* LoggingFeature.swift in Sources */,
				9EB47B92247443FA004F90BE /* URLSessionSwizzler.swift in Sources */,
				61133BE92423979B00786299 /* LogOutput.swift in Sources */,
				61C5A88524509A0C00DA608C /* DDNoOps.swift in Sources */,
				61C5A88624509A0C00DA608C /* TracingUUIDGenerator.swift in Sources */,
				61133BD92423979B00786299 /* DataUploadDelay.swift in Sources */,
				61C5A88C24509A0C00DA608C /* HTTPHeadersWriter.swift in Sources */,
				61BB2B1B244A185D009F3F56 /* PerformancePreset.swift in Sources */,
				61133BD22423979B00786299 /* Directory.swift in Sources */,
			);
			runOnlyForDeploymentPostprocessing = 0;
		};
		61133B87242393DE00786299 /* Sources */ = {
			isa = PBXSourcesBuildPhase;
			buildActionMask = 2147483647;
			files = (
				61C5A8A024509C1100DA608C /* Casting.swift in Sources */,
				61133C662423990D00786299 /* LogSanitizerTests.swift in Sources */,
				61E45ED12451A8730061DAC7 /* SpanMatcher.swift in Sources */,
				61C36470243B5C8300C4D4E6 /* ServerMock.swift in Sources */,
				61133C5D2423990D00786299 /* DataUploadConditionsTests.swift in Sources */,
				618C365F248E85B400520CDE /* DateFormattingTests.swift in Sources */,
				61133C5A2423990D00786299 /* FileTests.swift in Sources */,
				61133C512423990D00786299 /* DatadogMocks.swift in Sources */,
				61AD4E3A24534075006E34EA /* TracingFeatureTests.swift in Sources */,
				61C5A89324509BD700DA608C /* SpansMocks.swift in Sources */,
				61133C6B2423990D00786299 /* LogMatcher.swift in Sources */,
				61133C622423990D00786299 /* InternalLoggersTests.swift in Sources */,
				61133C582423990D00786299 /* FileWriterTests.swift in Sources */,
				9E544A4D24752A8900E83072 /* URLSessionSwizzlerTests.swift in Sources */,
				61E917D3246546BF00E6C631 /* DDTracerConfigurationTests.swift in Sources */,
				61C5A89D24509C1100DA608C /* DDSpanTests.swift in Sources */,
				61133C672423990D00786299 /* LogConsoleOutputTests.swift in Sources */,
				61FB222D244A21ED00902D19 /* LoggingFeatureMocks.swift in Sources */,
				61C3638324361BE200C4D4E6 /* DatadogPrivateMocks.swift in Sources */,
				61AD4E182451C7FF006E34EA /* TracingFeatureMocks.swift in Sources */,
				61E917CF2464270500E6C631 /* EncodableValueTests.swift in Sources */,
				61133C4C2423990D00786299 /* LogsMocks.swift in Sources */,
				61133C542423990D00786299 /* NetworkConnectionInfoProviderTests.swift in Sources */,
				61B558CF2469561C001460D3 /* LoggerBuilderTests.swift in Sources */,
				61133C4A2423990D00786299 /* DDConfigurationTests.swift in Sources */,
				61C5A89F24509C1100DA608C /* UUID.swift in Sources */,
				61C363802436164B00C4D4E6 /* ObjcExceptionHandlerTests.swift in Sources */,
				61133C602423990D00786299 /* HTTPHeadersTests.swift in Sources */,
				61133C572423990D00786299 /* FileReaderTests.swift in Sources */,
				61133C5F2423990D00786299 /* DataUploaderTests.swift in Sources */,
				61133C612423990D00786299 /* HTTPClientTests.swift in Sources */,
				61133C6A2423990D00786299 /* DatadogTests.swift in Sources */,
				61133C5E2423990D00786299 /* LogsUploadDelayTests.swift in Sources */,
				61133C5C2423990D00786299 /* DataUploadWorkerTests.swift in Sources */,
				9E58E8E324615EDA008E5063 /* JSONEncoderTests.swift in Sources */,
				61133C692423990D00786299 /* LogFileOutputTests.swift in Sources */,
				61133C682423990D00786299 /* LogUtilityOutputsTests.swift in Sources */,
				61133C6E2423990D00786299 /* DatadogExtensions.swift in Sources */,
				61E45BE724519A3700F2C652 /* JSONDataMatcher.swift in Sources */,
				61133C592423990D00786299 /* FilesOrchestratorTests.swift in Sources */,
				61B558D42469CDD8001460D3 /* TracingUUIDGeneratorTests.swift in Sources */,
				9E544A5124753DDE00E83072 /* MethodSwizzlerTests.swift in Sources */,
				61FB2230244E1BE900902D19 /* LoggingFeatureTests.swift in Sources */,
				61133C6D2423990D00786299 /* TestsDirectory.swift in Sources */,
				61133C6C2423990D00786299 /* SwiftExtensions.swift in Sources */,
				61133C492423990D00786299 /* DDLoggerBuilderTests.swift in Sources */,
				61133C4B2423990D00786299 /* DDLoggerTests.swift in Sources */,
				61C5A89624509BF600DA608C /* DDTracerTests.swift in Sources */,
				61E45BD22450F65B00F2C652 /* SpanBuilderTests.swift in Sources */,
				61E45BCF2450A6EC00F2C652 /* TracingUUIDTests.swift in Sources */,
				61133C482423990D00786299 /* DDDatadogTests.swift in Sources */,
				61133C522423990D00786299 /* FoundationMocks.swift in Sources */,
				61133C5B2423990D00786299 /* DirectoryTests.swift in Sources */,
				61133C562423990D00786299 /* CarrierInfoProviderTests.swift in Sources */,
				61C5A89E24509C1100DA608C /* WarningsTests.swift in Sources */,
				9E36D92224373EA700BFBDB7 /* SwiftExtensionsTests.swift in Sources */,
				61133C652423990D00786299 /* LogBuilderTests.swift in Sources */,
				61C5A89424509BD700DA608C /* DatadogTracingMocks.swift in Sources */,
				61F8CC092469295500FE2908 /* DatadogConfigurationTests.swift in Sources */,
				61133C642423990D00786299 /* LoggerTests.swift in Sources */,
				61E45BE5245196EA00F2C652 /* SpanFileOutputTests.swift in Sources */,
				61133C4E2423990D00786299 /* UIKitMocks.swift in Sources */,
				61133C4D2423990D00786299 /* CoreTelephonyMocks.swift in Sources */,
				61133C552423990D00786299 /* BatteryStatusProviderTests.swift in Sources */,
				6121627C247D220500AC5D67 /* LoggingForTracingAdapterTests.swift in Sources */,
				61133C532423990D00786299 /* MobileDeviceTests.swift in Sources */,
				61345613244756E300E7DA6B /* PerformancePresetTests.swift in Sources */,
			);
			runOnlyForDeploymentPostprocessing = 0;
		};
		61133BEC242397DA00786299 /* Sources */ = {
			isa = PBXSourcesBuildPhase;
			buildActionMask = 2147483647;
			files = (
				61133C0F2423983800786299 /* AnyEncodable.swift in Sources */,
				61133C0E2423983800786299 /* Datadog+objc.swift in Sources */,
				61133C102423983800786299 /* Logger+objc.swift in Sources */,
				61133C112423983800786299 /* DatadogConfiguration+objc.swift in Sources */,
			);
			runOnlyForDeploymentPostprocessing = 0;
		};
		61441BFE24616DE9003D8BB8 /* Sources */ = {
			isa = PBXSourcesBuildPhase;
			buildActionMask = 2147483647;
			files = (
				61441C982461A649003D8BB8 /* DebugTracingViewController.swift in Sources */,
				61441C952461A649003D8BB8 /* ConsoleOutputInterceptor.swift in Sources */,
				61441C972461A649003D8BB8 /* UIViewController+KeyboardControlling.swift in Sources */,
				61B9ED1C2461E12000C0DCFF /* SendLogsFixtureViewController.swift in Sources */,
				61B9ED1D2461E12000C0DCFF /* SendTracesFixtureViewController.swift in Sources */,
				61441C9D2461A796003D8BB8 /* AppConfig.swift in Sources */,
				61441C0524616DE9003D8BB8 /* AppDelegate.swift in Sources */,
				61441C992461A649003D8BB8 /* DebugLoggingViewController.swift in Sources */,
				61441C962461A649003D8BB8 /* UIButton+Disabling.swift in Sources */,
			);
			runOnlyForDeploymentPostprocessing = 0;
		};
		61441C2624616F1D003D8BB8 /* Sources */ = {
			isa = PBXSourcesBuildPhase;
			buildActionMask = 2147483647;
			files = (
				61441C4024617013003D8BB8 /* IntegrationTests.swift in Sources */,
				61B9ED212462089600C0DCFF /* TracingIntegrationTests.swift in Sources */,
				61B9ED1F2461E57700C0DCFF /* UITestsHelpers.swift in Sources */,
				61441C4124617013003D8BB8 /* LoggingIntegrationTests.swift in Sources */,
				61441C4B24618052003D8BB8 /* SpanMatcher.swift in Sources */,
				61441C4924618052003D8BB8 /* JSONDataMatcher.swift in Sources */,
				61441C4A24618052003D8BB8 /* LogMatcher.swift in Sources */,
			);
			runOnlyForDeploymentPostprocessing = 0;
		};
		61441C6424619FE4003D8BB8 /* Sources */ = {
			isa = PBXSourcesBuildPhase;
			buildActionMask = 2147483647;
			files = (
<<<<<<< HEAD
				61441C7A2461A204003D8BB8 /* LoggingBenchmarkTests.swift in Sources */,
				61441C7B2461A204003D8BB8 /* LoggingStorageBenchmarkTests.swift in Sources */,
				61441C7C2461A244003D8BB8 /* TestsDirectory.swift in Sources */,
=======
				9EF49F1024476D96004F2CA0 /* BenchmarkTests.swift in Sources */,
				61D45807248A667600A7F284 /* DateFormatting.swift in Sources */,
				9EF49F1124476D96004F2CA0 /* IntegrationTests.swift in Sources */,
				9EF49F1224476D96004F2CA0 /* LoggingBenchmarkTests.swift in Sources */,
				9EA6A539244897A900621535 /* LoggingIOBenchmarkTests.swift in Sources */,
				9EF49F1324476D96004F2CA0 /* LoggingIntegrationTests.swift in Sources */,
				9EF49F1424476DD6004F2CA0 /* LogMatcher.swift in Sources */,
				9EA6A53E24489DC800621535 /* TestsDirectory.swift in Sources */,
>>>>>>> 1e849287
			);
			runOnlyForDeploymentPostprocessing = 0;
		};
/* End PBXSourcesBuildPhase section */

/* Begin PBXTargetDependency section */
		61133C732423993200786299 /* PBXTargetDependency */ = {
			isa = PBXTargetDependency;
			target = 61133B81242393DE00786299 /* Datadog */;
			targetProxy = 61133C722423993200786299 /* PBXContainerItemProxy */;
		};
		61441C3024616F1D003D8BB8 /* PBXTargetDependency */ = {
			isa = PBXTargetDependency;
			target = 61441C0124616DE9003D8BB8 /* Example */;
			targetProxy = 61441C2F24616F1D003D8BB8 /* PBXContainerItemProxy */;
		};
		61441C5024619499003D8BB8 /* PBXTargetDependency */ = {
			isa = PBXTargetDependency;
			target = 61133B81242393DE00786299 /* Datadog */;
			targetProxy = 61441C4F24619499003D8BB8 /* PBXContainerItemProxy */;
		};
		61441C5A24619A08003D8BB8 /* PBXTargetDependency */ = {
			isa = PBXTargetDependency;
			target = 61441C0124616DE9003D8BB8 /* Example */;
			targetProxy = 61441C5924619A08003D8BB8 /* PBXContainerItemProxy */;
		};
		61441C7524619FED003D8BB8 /* PBXTargetDependency */ = {
			isa = PBXTargetDependency;
			target = 61441C0124616DE9003D8BB8 /* Example */;
			targetProxy = 61441C7424619FED003D8BB8 /* PBXContainerItemProxy */;
		};
/* End PBXTargetDependency section */

/* Begin PBXVariantGroup section */
		61441C0A24616DE9003D8BB8 /* Main.storyboard */ = {
			isa = PBXVariantGroup;
			children = (
				61441C0B24616DE9003D8BB8 /* Base */,
			);
			name = Main.storyboard;
			sourceTree = "<group>";
		};
		61441C0F24616DEC003D8BB8 /* LaunchScreen.storyboard */ = {
			isa = PBXVariantGroup;
			children = (
				61441C1024616DEC003D8BB8 /* Base */,
			);
			name = LaunchScreen.storyboard;
			sourceTree = "<group>";
		};
/* End PBXVariantGroup section */

/* Begin XCBuildConfiguration section */
		61133B94242393DE00786299 /* Debug */ = {
			isa = XCBuildConfiguration;
			buildSettings = {
				ALWAYS_SEARCH_USER_PATHS = NO;
				CLANG_ANALYZER_NONNULL = YES;
				CLANG_ANALYZER_NUMBER_OBJECT_CONVERSION = YES_AGGRESSIVE;
				CLANG_CXX_LANGUAGE_STANDARD = "gnu++14";
				CLANG_CXX_LIBRARY = "libc++";
				CLANG_ENABLE_MODULES = YES;
				CLANG_ENABLE_OBJC_ARC = YES;
				CLANG_ENABLE_OBJC_WEAK = YES;
				CLANG_WARN_BLOCK_CAPTURE_AUTORELEASING = YES;
				CLANG_WARN_BOOL_CONVERSION = YES;
				CLANG_WARN_COMMA = YES;
				CLANG_WARN_CONSTANT_CONVERSION = YES;
				CLANG_WARN_DEPRECATED_OBJC_IMPLEMENTATIONS = YES;
				CLANG_WARN_DIRECT_OBJC_ISA_USAGE = YES_ERROR;
				CLANG_WARN_DOCUMENTATION_COMMENTS = YES;
				CLANG_WARN_EMPTY_BODY = YES;
				CLANG_WARN_ENUM_CONVERSION = YES;
				CLANG_WARN_INFINITE_RECURSION = YES;
				CLANG_WARN_INT_CONVERSION = YES;
				CLANG_WARN_NON_LITERAL_NULL_CONVERSION = YES;
				CLANG_WARN_OBJC_IMPLICIT_RETAIN_SELF = YES;
				CLANG_WARN_OBJC_LITERAL_CONVERSION = YES;
				CLANG_WARN_OBJC_ROOT_CLASS = YES_ERROR;
				CLANG_WARN_RANGE_LOOP_ANALYSIS = YES;
				CLANG_WARN_STRICT_PROTOTYPES = YES;
				CLANG_WARN_SUSPICIOUS_MOVE = YES;
				CLANG_WARN_UNGUARDED_AVAILABILITY = YES_AGGRESSIVE;
				CLANG_WARN_UNREACHABLE_CODE = YES;
				CLANG_WARN__DUPLICATE_METHOD_MATCH = YES;
				COPY_PHASE_STRIP = NO;
				CURRENT_PROJECT_VERSION = 1;
				DEBUG_INFORMATION_FORMAT = dwarf;
				ENABLE_STRICT_OBJC_MSGSEND = YES;
				ENABLE_TESTABILITY = YES;
				GCC_C_LANGUAGE_STANDARD = gnu11;
				GCC_DYNAMIC_NO_PIC = NO;
				GCC_NO_COMMON_BLOCKS = YES;
				GCC_OPTIMIZATION_LEVEL = 0;
				GCC_PREPROCESSOR_DEFINITIONS = (
					"DEBUG=1",
					"$(inherited)",
				);
				GCC_WARN_64_TO_32_BIT_CONVERSION = YES;
				GCC_WARN_ABOUT_RETURN_TYPE = YES_ERROR;
				GCC_WARN_UNDECLARED_SELECTOR = YES;
				GCC_WARN_UNINITIALIZED_AUTOS = YES_AGGRESSIVE;
				GCC_WARN_UNUSED_FUNCTION = YES;
				GCC_WARN_UNUSED_VARIABLE = YES;
				IPHONEOS_DEPLOYMENT_TARGET = 11.0;
				MACOSX_DEPLOYMENT_TARGET = 10.14;
				MTL_ENABLE_DEBUG_INFO = INCLUDE_SOURCE;
				MTL_FAST_MATH = YES;
				ONLY_ACTIVE_ARCH = YES;
				SDKROOT = iphoneos;
				SWIFT_ACTIVE_COMPILATION_CONDITIONS = "DEBUG DD_SDK_DEVELOPMENT";
				SWIFT_OPTIMIZATION_LEVEL = "-Onone";
				VERSIONING_SYSTEM = "apple-generic";
				VERSION_INFO_PREFIX = "";
			};
			name = Debug;
		};
		61133B95242393DE00786299 /* Release */ = {
			isa = XCBuildConfiguration;
			buildSettings = {
				ALWAYS_SEARCH_USER_PATHS = NO;
				CLANG_ANALYZER_NONNULL = YES;
				CLANG_ANALYZER_NUMBER_OBJECT_CONVERSION = YES_AGGRESSIVE;
				CLANG_CXX_LANGUAGE_STANDARD = "gnu++14";
				CLANG_CXX_LIBRARY = "libc++";
				CLANG_ENABLE_MODULES = YES;
				CLANG_ENABLE_OBJC_ARC = YES;
				CLANG_ENABLE_OBJC_WEAK = YES;
				CLANG_WARN_BLOCK_CAPTURE_AUTORELEASING = YES;
				CLANG_WARN_BOOL_CONVERSION = YES;
				CLANG_WARN_COMMA = YES;
				CLANG_WARN_CONSTANT_CONVERSION = YES;
				CLANG_WARN_DEPRECATED_OBJC_IMPLEMENTATIONS = YES;
				CLANG_WARN_DIRECT_OBJC_ISA_USAGE = YES_ERROR;
				CLANG_WARN_DOCUMENTATION_COMMENTS = YES;
				CLANG_WARN_EMPTY_BODY = YES;
				CLANG_WARN_ENUM_CONVERSION = YES;
				CLANG_WARN_INFINITE_RECURSION = YES;
				CLANG_WARN_INT_CONVERSION = YES;
				CLANG_WARN_NON_LITERAL_NULL_CONVERSION = YES;
				CLANG_WARN_OBJC_IMPLICIT_RETAIN_SELF = YES;
				CLANG_WARN_OBJC_LITERAL_CONVERSION = YES;
				CLANG_WARN_OBJC_ROOT_CLASS = YES_ERROR;
				CLANG_WARN_RANGE_LOOP_ANALYSIS = YES;
				CLANG_WARN_STRICT_PROTOTYPES = YES;
				CLANG_WARN_SUSPICIOUS_MOVE = YES;
				CLANG_WARN_UNGUARDED_AVAILABILITY = YES_AGGRESSIVE;
				CLANG_WARN_UNREACHABLE_CODE = YES;
				CLANG_WARN__DUPLICATE_METHOD_MATCH = YES;
				COPY_PHASE_STRIP = NO;
				CURRENT_PROJECT_VERSION = 1;
				DEBUG_INFORMATION_FORMAT = "dwarf-with-dsym";
				ENABLE_NS_ASSERTIONS = NO;
				ENABLE_STRICT_OBJC_MSGSEND = YES;
				GCC_C_LANGUAGE_STANDARD = gnu11;
				GCC_NO_COMMON_BLOCKS = YES;
				GCC_WARN_64_TO_32_BIT_CONVERSION = YES;
				GCC_WARN_ABOUT_RETURN_TYPE = YES_ERROR;
				GCC_WARN_UNDECLARED_SELECTOR = YES;
				GCC_WARN_UNINITIALIZED_AUTOS = YES_AGGRESSIVE;
				GCC_WARN_UNUSED_FUNCTION = YES;
				GCC_WARN_UNUSED_VARIABLE = YES;
				IPHONEOS_DEPLOYMENT_TARGET = 11.0;
				MACOSX_DEPLOYMENT_TARGET = 10.14;
				MTL_ENABLE_DEBUG_INFO = NO;
				MTL_FAST_MATH = YES;
				SDKROOT = iphoneos;
				SWIFT_COMPILATION_MODE = wholemodule;
				SWIFT_OPTIMIZATION_LEVEL = "-O";
				VALIDATE_PRODUCT = YES;
				VERSIONING_SYSTEM = "apple-generic";
				VERSION_INFO_PREFIX = "";
			};
			name = Release;
		};
		61133B97242393DE00786299 /* Debug */ = {
			isa = XCBuildConfiguration;
			buildSettings = {
				CODE_SIGN_STYLE = Automatic;
				DEFINES_MODULE = YES;
				DYLIB_COMPATIBILITY_VERSION = 1;
				DYLIB_CURRENT_VERSION = 1;
				DYLIB_INSTALL_NAME_BASE = "@rpath";
				FRAMEWORK_SEARCH_PATHS = (
					"$(inherited)",
					"$(PROJECT_DIR)/../Carthage/Build/iOS",
				);
				INFOPLIST_FILE = TargetSupport/Datadog/Info.plist;
				INSTALL_PATH = "$(LOCAL_LIBRARY_DIR)/Frameworks";
				LD_RUNPATH_SEARCH_PATHS = (
					"$(inherited)",
					"@executable_path/Frameworks",
					"@loader_path/Frameworks",
				);
				MODULEMAP_FILE = "$(SRCROOT)/../Sources/Datadog/Datadog.modulemap";
				PRODUCT_BUNDLE_IDENTIFIER = com.datadogqh.Datadog;
				PRODUCT_NAME = "$(TARGET_NAME:c99extidentifier)";
				SKIP_INSTALL = YES;
				SUPPORTS_MACCATALYST = NO;
				SWIFT_VERSION = 5.0;
				TARGETED_DEVICE_FAMILY = "1,2";
			};
			name = Debug;
		};
		61133B98242393DE00786299 /* Release */ = {
			isa = XCBuildConfiguration;
			buildSettings = {
				CODE_SIGN_STYLE = Automatic;
				DEFINES_MODULE = YES;
				DYLIB_COMPATIBILITY_VERSION = 1;
				DYLIB_CURRENT_VERSION = 1;
				DYLIB_INSTALL_NAME_BASE = "@rpath";
				FRAMEWORK_SEARCH_PATHS = (
					"$(inherited)",
					"$(PROJECT_DIR)/../Carthage/Build/iOS",
				);
				INFOPLIST_FILE = TargetSupport/Datadog/Info.plist;
				INSTALL_PATH = "$(LOCAL_LIBRARY_DIR)/Frameworks";
				LD_RUNPATH_SEARCH_PATHS = (
					"$(inherited)",
					"@executable_path/Frameworks",
					"@loader_path/Frameworks",
				);
				MODULEMAP_FILE = "$(SRCROOT)/../Sources/Datadog/Datadog.modulemap";
				PRODUCT_BUNDLE_IDENTIFIER = com.datadogqh.Datadog;
				PRODUCT_NAME = "$(TARGET_NAME:c99extidentifier)";
				SKIP_INSTALL = YES;
				SUPPORTS_MACCATALYST = NO;
				SWIFT_VERSION = 5.0;
				TARGETED_DEVICE_FAMILY = "1,2";
			};
			name = Release;
		};
		61133B9A242393DE00786299 /* Debug */ = {
			isa = XCBuildConfiguration;
			baseConfigurationReference = 615519252461BCE7002A85CF /* Datadog.xcconfig */;
			buildSettings = {
				ALWAYS_EMBED_SWIFT_STANDARD_LIBRARIES = YES;
				CODE_SIGN_STYLE = Automatic;
				FRAMEWORK_SEARCH_PATHS = (
					"$(inherited)",
					"$(PROJECT_DIR)/../Carthage/Build/iOS",
				);
				INFOPLIST_FILE = TargetSupport/DatadogTests/Info.plist;
				LD_RUNPATH_SEARCH_PATHS = (
					"$(inherited)",
					"@executable_path/Frameworks",
					"@loader_path/Frameworks",
				);
				PRODUCT_BUNDLE_IDENTIFIER = com.datadogqh.DatadogTests;
				PRODUCT_NAME = "$(TARGET_NAME)";
				SUPPORTS_MACCATALYST = NO;
				SWIFT_VERSION = 5.0;
				TARGETED_DEVICE_FAMILY = "1,2";
				TEST_HOST = "$(BUILT_PRODUCTS_DIR)/Example.app/Example";
			};
			name = Debug;
		};
		61133B9B242393DE00786299 /* Release */ = {
			isa = XCBuildConfiguration;
			baseConfigurationReference = 615519252461BCE7002A85CF /* Datadog.xcconfig */;
			buildSettings = {
				ALWAYS_EMBED_SWIFT_STANDARD_LIBRARIES = YES;
				CODE_SIGN_STYLE = Automatic;
				FRAMEWORK_SEARCH_PATHS = (
					"$(inherited)",
					"$(PROJECT_DIR)/../Carthage/Build/iOS",
				);
				INFOPLIST_FILE = TargetSupport/DatadogTests/Info.plist;
				LD_RUNPATH_SEARCH_PATHS = (
					"$(inherited)",
					"@executable_path/Frameworks",
					"@loader_path/Frameworks",
				);
				PRODUCT_BUNDLE_IDENTIFIER = com.datadogqh.DatadogTests;
				PRODUCT_NAME = "$(TARGET_NAME)";
				SUPPORTS_MACCATALYST = NO;
				SWIFT_VERSION = 5.0;
				TARGETED_DEVICE_FAMILY = "1,2";
				TEST_HOST = "$(BUILT_PRODUCTS_DIR)/Example.app/Example";
			};
			name = Release;
		};
		61133C02242397DA00786299 /* Debug */ = {
			isa = XCBuildConfiguration;
			buildSettings = {
				CODE_SIGN_STYLE = Automatic;
				DEFINES_MODULE = YES;
				DYLIB_COMPATIBILITY_VERSION = 1;
				DYLIB_CURRENT_VERSION = 1;
				DYLIB_INSTALL_NAME_BASE = "@rpath";
				INFOPLIST_FILE = TargetSupport/DatadogObjc/Info.plist;
				INSTALL_PATH = "$(LOCAL_LIBRARY_DIR)/Frameworks";
				LD_RUNPATH_SEARCH_PATHS = (
					"$(inherited)",
					"@executable_path/Frameworks",
					"@loader_path/Frameworks",
				);
				PRODUCT_BUNDLE_IDENTIFIER = com.datadogqh.DatadogObjc;
				PRODUCT_NAME = "$(TARGET_NAME:c99extidentifier)";
				SKIP_INSTALL = YES;
				SUPPORTS_MACCATALYST = NO;
				SWIFT_VERSION = 5.0;
				TARGETED_DEVICE_FAMILY = "1,2";
			};
			name = Debug;
		};
		61133C03242397DA00786299 /* Release */ = {
			isa = XCBuildConfiguration;
			buildSettings = {
				CODE_SIGN_STYLE = Automatic;
				DEFINES_MODULE = YES;
				DYLIB_COMPATIBILITY_VERSION = 1;
				DYLIB_CURRENT_VERSION = 1;
				DYLIB_INSTALL_NAME_BASE = "@rpath";
				INFOPLIST_FILE = TargetSupport/DatadogObjc/Info.plist;
				INSTALL_PATH = "$(LOCAL_LIBRARY_DIR)/Frameworks";
				LD_RUNPATH_SEARCH_PATHS = (
					"$(inherited)",
					"@executable_path/Frameworks",
					"@loader_path/Frameworks",
				);
				PRODUCT_BUNDLE_IDENTIFIER = com.datadogqh.DatadogObjc;
				PRODUCT_NAME = "$(TARGET_NAME:c99extidentifier)";
				SKIP_INSTALL = YES;
				SUPPORTS_MACCATALYST = NO;
				SWIFT_VERSION = 5.0;
				TARGETED_DEVICE_FAMILY = "1,2";
			};
			name = Release;
		};
		61441C1424616DEC003D8BB8 /* Debug */ = {
			isa = XCBuildConfiguration;
			baseConfigurationReference = 615519252461BCE7002A85CF /* Datadog.xcconfig */;
			buildSettings = {
				ASSETCATALOG_COMPILER_APPICON_NAME = AppIcon;
				CODE_SIGN_STYLE = Automatic;
				FRAMEWORK_SEARCH_PATHS = "$(PROJECT_DIR)/../Carthage/Build/iOS";
				INFOPLIST_FILE = TargetSupport/Example/Info.plist;
				LD_RUNPATH_SEARCH_PATHS = (
					"$(inherited)",
					"@executable_path/Frameworks",
				);
				PRODUCT_BUNDLE_IDENTIFIER = com.datadogqh.Example;
				PRODUCT_NAME = "$(TARGET_NAME)";
				SWIFT_ACTIVE_COMPILATION_CONDITIONS = DEBUG;
				SWIFT_VERSION = 5.0;
			};
			name = Debug;
		};
		61441C1524616DEC003D8BB8 /* Release */ = {
			isa = XCBuildConfiguration;
			baseConfigurationReference = 615519252461BCE7002A85CF /* Datadog.xcconfig */;
			buildSettings = {
				ASSETCATALOG_COMPILER_APPICON_NAME = AppIcon;
				CODE_SIGN_STYLE = Automatic;
				FRAMEWORK_SEARCH_PATHS = "$(PROJECT_DIR)/../Carthage/Build/iOS";
				INFOPLIST_FILE = TargetSupport/Example/Info.plist;
				LD_RUNPATH_SEARCH_PATHS = (
					"$(inherited)",
					"@executable_path/Frameworks",
				);
				PRODUCT_BUNDLE_IDENTIFIER = com.datadogqh.Example;
				PRODUCT_NAME = "$(TARGET_NAME)";
				SWIFT_VERSION = 5.0;
			};
			name = Release;
		};
		61441C1624616DEC003D8BB8 /* Integration */ = {
			isa = XCBuildConfiguration;
			baseConfigurationReference = 615519252461BCE7002A85CF /* Datadog.xcconfig */;
			buildSettings = {
				ASSETCATALOG_COMPILER_APPICON_NAME = AppIcon;
				CODE_SIGN_STYLE = Automatic;
				FRAMEWORK_SEARCH_PATHS = "$(PROJECT_DIR)/../Carthage/Build/iOS";
				INFOPLIST_FILE = TargetSupport/Example/Info.plist;
				LD_RUNPATH_SEARCH_PATHS = (
					"$(inherited)",
					"@executable_path/Frameworks",
				);
				PRODUCT_BUNDLE_IDENTIFIER = com.datadogqh.Example;
				PRODUCT_NAME = "$(TARGET_NAME)";
				SWIFT_VERSION = 5.0;
			};
			name = Integration;
		};
		61441C3224616F1D003D8BB8 /* Debug */ = {
			isa = XCBuildConfiguration;
			baseConfigurationReference = 9EF49F17244770AD004F2CA0 /* DatadogIntegrationTests.xcconfig */;
			buildSettings = {
				CODE_SIGN_STYLE = Automatic;
				INFOPLIST_FILE = TargetSupport/DatadogIntegrationTests/Info.plist;
				LD_RUNPATH_SEARCH_PATHS = (
					"$(inherited)",
					"@executable_path/Frameworks",
					"@loader_path/Frameworks",
				);
				PRODUCT_BUNDLE_IDENTIFIER = com.datadogqh.DatadogIntegrationTests;
				PRODUCT_NAME = "$(TARGET_NAME)";
				SWIFT_ACTIVE_COMPILATION_CONDITIONS = DEBUG;
				SWIFT_VERSION = 5.0;
				TEST_TARGET_NAME = Example;
			};
			name = Debug;
		};
		61441C3324616F1D003D8BB8 /* Release */ = {
			isa = XCBuildConfiguration;
			baseConfigurationReference = 9EF49F17244770AD004F2CA0 /* DatadogIntegrationTests.xcconfig */;
			buildSettings = {
				CODE_SIGN_STYLE = Automatic;
				INFOPLIST_FILE = TargetSupport/DatadogIntegrationTests/Info.plist;
				LD_RUNPATH_SEARCH_PATHS = (
					"$(inherited)",
					"@executable_path/Frameworks",
					"@loader_path/Frameworks",
				);
				PRODUCT_BUNDLE_IDENTIFIER = com.datadogqh.DatadogIntegrationTests;
				PRODUCT_NAME = "$(TARGET_NAME)";
				SWIFT_VERSION = 5.0;
				TEST_TARGET_NAME = Example;
			};
			name = Release;
		};
		61441C3424616F1D003D8BB8 /* Integration */ = {
			isa = XCBuildConfiguration;
			baseConfigurationReference = 9EF49F17244770AD004F2CA0 /* DatadogIntegrationTests.xcconfig */;
			buildSettings = {
				CODE_SIGN_STYLE = Automatic;
				INFOPLIST_FILE = TargetSupport/DatadogIntegrationTests/Info.plist;
				LD_RUNPATH_SEARCH_PATHS = (
					"$(inherited)",
					"@executable_path/Frameworks",
					"@loader_path/Frameworks",
				);
				PRODUCT_BUNDLE_IDENTIFIER = com.datadogqh.DatadogIntegrationTests;
				PRODUCT_NAME = "$(TARGET_NAME)";
				SWIFT_VERSION = 5.0;
				TEST_TARGET_NAME = Example;
			};
			name = Integration;
		};
		61441C7124619FE4003D8BB8 /* Debug */ = {
			isa = XCBuildConfiguration;
			baseConfigurationReference = 615519252461BCE7002A85CF /* Datadog.xcconfig */;
			buildSettings = {
				CODE_SIGN_STYLE = Automatic;
				INFOPLIST_FILE = TargetSupport/DatadogBenchmarkTests/Info.plist;
				LD_RUNPATH_SEARCH_PATHS = (
					"$(inherited)",
					"@executable_path/Frameworks",
					"@loader_path/Frameworks",
				);
				PRODUCT_BUNDLE_IDENTIFIER = com.datadogqh.DatadogBenchmarkTests;
				PRODUCT_NAME = "$(TARGET_NAME)";
				SWIFT_ACTIVE_COMPILATION_CONDITIONS = DEBUG;
				SWIFT_VERSION = 5.0;
				TEST_HOST = "$(BUILT_PRODUCTS_DIR)/Example.app/Example";
			};
			name = Debug;
		};
		61441C7224619FE4003D8BB8 /* Release */ = {
			isa = XCBuildConfiguration;
			baseConfigurationReference = 615519252461BCE7002A85CF /* Datadog.xcconfig */;
			buildSettings = {
				CODE_SIGN_STYLE = Automatic;
				INFOPLIST_FILE = TargetSupport/DatadogBenchmarkTests/Info.plist;
				LD_RUNPATH_SEARCH_PATHS = (
					"$(inherited)",
					"@executable_path/Frameworks",
					"@loader_path/Frameworks",
				);
				PRODUCT_BUNDLE_IDENTIFIER = com.datadogqh.DatadogBenchmarkTests;
				PRODUCT_NAME = "$(TARGET_NAME)";
				SWIFT_VERSION = 5.0;
				TEST_HOST = "$(BUILT_PRODUCTS_DIR)/Example.app/Example";
			};
			name = Release;
		};
		61441C7324619FE4003D8BB8 /* Integration */ = {
			isa = XCBuildConfiguration;
			baseConfigurationReference = 615519252461BCE7002A85CF /* Datadog.xcconfig */;
			buildSettings = {
				CODE_SIGN_STYLE = Automatic;
				INFOPLIST_FILE = TargetSupport/DatadogBenchmarkTests/Info.plist;
				LD_RUNPATH_SEARCH_PATHS = (
					"$(inherited)",
					"@executable_path/Frameworks",
					"@loader_path/Frameworks",
				);
				PRODUCT_BUNDLE_IDENTIFIER = com.datadogqh.DatadogBenchmarkTests;
				PRODUCT_NAME = "$(TARGET_NAME)";
				SWIFT_VERSION = 5.0;
				TEST_HOST = "$(BUILT_PRODUCTS_DIR)/Example.app/Example";
			};
			name = Integration;
		};
		9E2FB28224476765001C9B7B /* Integration */ = {
			isa = XCBuildConfiguration;
			buildSettings = {
				ALWAYS_SEARCH_USER_PATHS = NO;
				CLANG_ANALYZER_NONNULL = YES;
				CLANG_ANALYZER_NUMBER_OBJECT_CONVERSION = YES_AGGRESSIVE;
				CLANG_CXX_LANGUAGE_STANDARD = "gnu++14";
				CLANG_CXX_LIBRARY = "libc++";
				CLANG_ENABLE_MODULES = YES;
				CLANG_ENABLE_OBJC_ARC = YES;
				CLANG_ENABLE_OBJC_WEAK = YES;
				CLANG_WARN_BLOCK_CAPTURE_AUTORELEASING = YES;
				CLANG_WARN_BOOL_CONVERSION = YES;
				CLANG_WARN_COMMA = YES;
				CLANG_WARN_CONSTANT_CONVERSION = YES;
				CLANG_WARN_DEPRECATED_OBJC_IMPLEMENTATIONS = YES;
				CLANG_WARN_DIRECT_OBJC_ISA_USAGE = YES_ERROR;
				CLANG_WARN_DOCUMENTATION_COMMENTS = YES;
				CLANG_WARN_EMPTY_BODY = YES;
				CLANG_WARN_ENUM_CONVERSION = YES;
				CLANG_WARN_INFINITE_RECURSION = YES;
				CLANG_WARN_INT_CONVERSION = YES;
				CLANG_WARN_NON_LITERAL_NULL_CONVERSION = YES;
				CLANG_WARN_OBJC_IMPLICIT_RETAIN_SELF = YES;
				CLANG_WARN_OBJC_LITERAL_CONVERSION = YES;
				CLANG_WARN_OBJC_ROOT_CLASS = YES_ERROR;
				CLANG_WARN_RANGE_LOOP_ANALYSIS = YES;
				CLANG_WARN_STRICT_PROTOTYPES = YES;
				CLANG_WARN_SUSPICIOUS_MOVE = YES;
				CLANG_WARN_UNGUARDED_AVAILABILITY = YES_AGGRESSIVE;
				CLANG_WARN_UNREACHABLE_CODE = YES;
				CLANG_WARN__DUPLICATE_METHOD_MATCH = YES;
				COPY_PHASE_STRIP = NO;
				CURRENT_PROJECT_VERSION = 1;
				DEBUG_INFORMATION_FORMAT = "dwarf-with-dsym";
				ENABLE_NS_ASSERTIONS = NO;
				ENABLE_STRICT_OBJC_MSGSEND = YES;
				ENABLE_TESTABILITY = YES;
				GCC_C_LANGUAGE_STANDARD = gnu11;
				GCC_NO_COMMON_BLOCKS = YES;
				GCC_WARN_64_TO_32_BIT_CONVERSION = YES;
				GCC_WARN_ABOUT_RETURN_TYPE = YES_ERROR;
				GCC_WARN_UNDECLARED_SELECTOR = YES;
				GCC_WARN_UNINITIALIZED_AUTOS = YES_AGGRESSIVE;
				GCC_WARN_UNUSED_FUNCTION = YES;
				GCC_WARN_UNUSED_VARIABLE = YES;
				IPHONEOS_DEPLOYMENT_TARGET = 11.0;
				MACOSX_DEPLOYMENT_TARGET = 10.14;
				MTL_ENABLE_DEBUG_INFO = NO;
				MTL_FAST_MATH = YES;
				SDKROOT = iphoneos;
				SWIFT_COMPILATION_MODE = wholemodule;
				SWIFT_OPTIMIZATION_LEVEL = "-O";
				VALIDATE_PRODUCT = YES;
				VERSIONING_SYSTEM = "apple-generic";
				VERSION_INFO_PREFIX = "";
			};
			name = Integration;
		};
		9E2FB28324476765001C9B7B /* Integration */ = {
			isa = XCBuildConfiguration;
			buildSettings = {
				CODE_SIGN_STYLE = Automatic;
				DEFINES_MODULE = YES;
				DYLIB_COMPATIBILITY_VERSION = 1;
				DYLIB_CURRENT_VERSION = 1;
				DYLIB_INSTALL_NAME_BASE = "@rpath";
				FRAMEWORK_SEARCH_PATHS = (
					"$(inherited)",
					"$(PROJECT_DIR)/../Carthage/Build/iOS",
				);
				INFOPLIST_FILE = TargetSupport/Datadog/Info.plist;
				INSTALL_PATH = "$(LOCAL_LIBRARY_DIR)/Frameworks";
				LD_RUNPATH_SEARCH_PATHS = (
					"$(inherited)",
					"@executable_path/Frameworks",
					"@loader_path/Frameworks",
				);
				MODULEMAP_FILE = "$(SRCROOT)/../Sources/Datadog/Datadog.modulemap";
				PRODUCT_BUNDLE_IDENTIFIER = com.datadogqh.Datadog;
				PRODUCT_NAME = "$(TARGET_NAME:c99extidentifier)";
				SKIP_INSTALL = YES;
				SUPPORTS_MACCATALYST = NO;
				SWIFT_VERSION = 5.0;
				TARGETED_DEVICE_FAMILY = "1,2";
			};
			name = Integration;
		};
		9E2FB28424476765001C9B7B /* Integration */ = {
			isa = XCBuildConfiguration;
			buildSettings = {
				CODE_SIGN_STYLE = Automatic;
				DEFINES_MODULE = YES;
				DYLIB_COMPATIBILITY_VERSION = 1;
				DYLIB_CURRENT_VERSION = 1;
				DYLIB_INSTALL_NAME_BASE = "@rpath";
				INFOPLIST_FILE = TargetSupport/DatadogObjc/Info.plist;
				INSTALL_PATH = "$(LOCAL_LIBRARY_DIR)/Frameworks";
				LD_RUNPATH_SEARCH_PATHS = (
					"$(inherited)",
					"@executable_path/Frameworks",
					"@loader_path/Frameworks",
				);
				PRODUCT_BUNDLE_IDENTIFIER = com.datadogqh.DatadogObjc;
				PRODUCT_NAME = "$(TARGET_NAME:c99extidentifier)";
				SKIP_INSTALL = YES;
				SUPPORTS_MACCATALYST = NO;
				SWIFT_VERSION = 5.0;
				TARGETED_DEVICE_FAMILY = "1,2";
			};
			name = Integration;
		};
		9E2FB28524476765001C9B7B /* Integration */ = {
			isa = XCBuildConfiguration;
			baseConfigurationReference = 615519252461BCE7002A85CF /* Datadog.xcconfig */;
			buildSettings = {
				ALWAYS_EMBED_SWIFT_STANDARD_LIBRARIES = YES;
				CODE_SIGN_STYLE = Automatic;
				FRAMEWORK_SEARCH_PATHS = (
					"$(inherited)",
					"$(PROJECT_DIR)/../Carthage/Build/iOS",
				);
				INFOPLIST_FILE = TargetSupport/DatadogTests/Info.plist;
				LD_RUNPATH_SEARCH_PATHS = (
					"$(inherited)",
					"@executable_path/Frameworks",
					"@loader_path/Frameworks",
				);
				PRODUCT_BUNDLE_IDENTIFIER = com.datadogqh.DatadogTests;
				PRODUCT_NAME = "$(TARGET_NAME)";
				SUPPORTS_MACCATALYST = NO;
				SWIFT_VERSION = 5.0;
				TARGETED_DEVICE_FAMILY = "1,2";
				TEST_HOST = "$(BUILT_PRODUCTS_DIR)/Example.app/Example";
			};
			name = Integration;
		};
/* End XCBuildConfiguration section */

/* Begin XCConfigurationList section */
		61133B7C242393DE00786299 /* Build configuration list for PBXProject "Datadog" */ = {
			isa = XCConfigurationList;
			buildConfigurations = (
				61133B94242393DE00786299 /* Debug */,
				61133B95242393DE00786299 /* Release */,
				9E2FB28224476765001C9B7B /* Integration */,
			);
			defaultConfigurationIsVisible = 0;
			defaultConfigurationName = Release;
		};
		61133B96242393DE00786299 /* Build configuration list for PBXNativeTarget "Datadog" */ = {
			isa = XCConfigurationList;
			buildConfigurations = (
				61133B97242393DE00786299 /* Debug */,
				61133B98242393DE00786299 /* Release */,
				9E2FB28324476765001C9B7B /* Integration */,
			);
			defaultConfigurationIsVisible = 0;
			defaultConfigurationName = Release;
		};
		61133B99242393DE00786299 /* Build configuration list for PBXNativeTarget "DatadogTests" */ = {
			isa = XCConfigurationList;
			buildConfigurations = (
				61133B9A242393DE00786299 /* Debug */,
				61133B9B242393DE00786299 /* Release */,
				9E2FB28524476765001C9B7B /* Integration */,
			);
			defaultConfigurationIsVisible = 0;
			defaultConfigurationName = Release;
		};
		61133C01242397DA00786299 /* Build configuration list for PBXNativeTarget "DatadogObjc" */ = {
			isa = XCConfigurationList;
			buildConfigurations = (
				61133C02242397DA00786299 /* Debug */,
				61133C03242397DA00786299 /* Release */,
				9E2FB28424476765001C9B7B /* Integration */,
			);
			defaultConfigurationIsVisible = 0;
			defaultConfigurationName = Release;
		};
		61441C1324616DEC003D8BB8 /* Build configuration list for PBXNativeTarget "Example" */ = {
			isa = XCConfigurationList;
			buildConfigurations = (
				61441C1424616DEC003D8BB8 /* Debug */,
				61441C1524616DEC003D8BB8 /* Release */,
				61441C1624616DEC003D8BB8 /* Integration */,
			);
			defaultConfigurationIsVisible = 0;
			defaultConfigurationName = Release;
		};
		61441C3124616F1D003D8BB8 /* Build configuration list for PBXNativeTarget "DatadogIntegrationTests" */ = {
			isa = XCConfigurationList;
			buildConfigurations = (
				61441C3224616F1D003D8BB8 /* Debug */,
				61441C3324616F1D003D8BB8 /* Release */,
				61441C3424616F1D003D8BB8 /* Integration */,
			);
			defaultConfigurationIsVisible = 0;
			defaultConfigurationName = Release;
		};
		61441C7024619FE4003D8BB8 /* Build configuration list for PBXNativeTarget "DatadogBenchmarkTests" */ = {
			isa = XCConfigurationList;
			buildConfigurations = (
				61441C7124619FE4003D8BB8 /* Debug */,
				61441C7224619FE4003D8BB8 /* Release */,
				61441C7324619FE4003D8BB8 /* Integration */,
			);
			defaultConfigurationIsVisible = 0;
			defaultConfigurationName = Release;
		};
/* End XCConfigurationList section */

/* Begin XCSwiftPackageProductDependency section */
		61441C43246174CE003D8BB8 /* HTTPServerMock */ = {
			isa = XCSwiftPackageProductDependency;
			productName = HTTPServerMock;
		};
/* End XCSwiftPackageProductDependency section */
	};
	rootObject = 61133B79242393DE00786299 /* Project object */;
}<|MERGE_RESOLUTION|>--- conflicted
+++ resolved
@@ -112,17 +112,14 @@
 		614872772485067300E3EBDB /* SpanTagsReducer.swift in Sources */ = {isa = PBXBuildFile; fileRef = 614872762485067300E3EBDB /* SpanTagsReducer.swift */; };
 		6148727B248529F300E3EBDB /* OpenTracingAttributes.swift in Sources */ = {isa = PBXBuildFile; fileRef = 6148727A248529F300E3EBDB /* OpenTracingAttributes.swift */; };
 		614E9EB3244719FA007EE3E1 /* BundleType.swift in Sources */ = {isa = PBXBuildFile; fileRef = 614E9EB2244719FA007EE3E1 /* BundleType.swift */; };
-<<<<<<< HEAD
 		61570005246AADFA00E96950 /* DatadogObjc.framework in Frameworks */ = {isa = PBXBuildFile; fileRef = 61133BF0242397DA00786299 /* DatadogObjc.framework */; };
 		61570006246AAE5E00E96950 /* DatadogObjc.framework in ⚙️ Embed Framework Dependencies */ = {isa = PBXBuildFile; fileRef = 61133BF0242397DA00786299 /* DatadogObjc.framework */; settings = {ATTRIBUTES = (CodeSignOnCopy, RemoveHeadersOnCopy, ); }; };
 		61570007246AAED100E96950 /* DatadogObjc.framework in Frameworks */ = {isa = PBXBuildFile; fileRef = 61133BF0242397DA00786299 /* DatadogObjc.framework */; };
 		617CEB392456BC3A00AD4669 /* TracingUUID.swift in Sources */ = {isa = PBXBuildFile; fileRef = 617CEB382456BC3A00AD4669 /* TracingUUID.swift */; };
+		618C365F248E85B400520CDE /* DateFormattingTests.swift in Sources */ = {isa = PBXBuildFile; fileRef = 618C365E248E85B400520CDE /* DateFormattingTests.swift */; };
 		61AD4E182451C7FF006E34EA /* TracingFeatureMocks.swift in Sources */ = {isa = PBXBuildFile; fileRef = 61AD4E172451C7FF006E34EA /* TracingFeatureMocks.swift */; };
 		61AD4E3824531500006E34EA /* DataFormat.swift in Sources */ = {isa = PBXBuildFile; fileRef = 61AD4E3724531500006E34EA /* DataFormat.swift */; };
 		61AD4E3A24534075006E34EA /* TracingFeatureTests.swift in Sources */ = {isa = PBXBuildFile; fileRef = 61AD4E3924534075006E34EA /* TracingFeatureTests.swift */; };
-=======
-		618C365F248E85B400520CDE /* DateFormattingTests.swift in Sources */ = {isa = PBXBuildFile; fileRef = 618C365E248E85B400520CDE /* DateFormattingTests.swift */; };
->>>>>>> 1e849287
 		61B558CF2469561C001460D3 /* LoggerBuilderTests.swift in Sources */ = {isa = PBXBuildFile; fileRef = 61B558CE2469561C001460D3 /* LoggerBuilderTests.swift */; };
 		61B558D42469CDD8001460D3 /* TracingUUIDGeneratorTests.swift in Sources */ = {isa = PBXBuildFile; fileRef = 61B558D32469CDD8001460D3 /* TracingUUIDGeneratorTests.swift */; };
 		61B9ED1C2461E12000C0DCFF /* SendLogsFixtureViewController.swift in Sources */ = {isa = PBXBuildFile; fileRef = 61B9ED1A2461E12000C0DCFF /* SendLogsFixtureViewController.swift */; };
@@ -134,7 +131,6 @@
 		61C3638324361BE200C4D4E6 /* DatadogPrivateMocks.swift in Sources */ = {isa = PBXBuildFile; fileRef = 61C3638224361BE200C4D4E6 /* DatadogPrivateMocks.swift */; };
 		61C3638524361E9200C4D4E6 /* Globals.swift in Sources */ = {isa = PBXBuildFile; fileRef = 61C3638424361E9200C4D4E6 /* Globals.swift */; };
 		61C36470243B5C8300C4D4E6 /* ServerMock.swift in Sources */ = {isa = PBXBuildFile; fileRef = 61C3646F243B5C8300C4D4E6 /* ServerMock.swift */; };
-<<<<<<< HEAD
 		61C5A8742450989E00DA608C /* OpenTracing.framework in Frameworks */ = {isa = PBXBuildFile; fileRef = 61C5A8732450989E00DA608C /* OpenTracing.framework */; };
 		61C5A88424509A0C00DA608C /* DDSpan.swift in Sources */ = {isa = PBXBuildFile; fileRef = 61C5A87824509A0C00DA608C /* DDSpan.swift */; };
 		61C5A88524509A0C00DA608C /* DDNoOps.swift in Sources */ = {isa = PBXBuildFile; fileRef = 61C5A87924509A0C00DA608C /* DDNoOps.swift */; };
@@ -156,6 +152,7 @@
 		61C5A8A024509C1100DA608C /* Casting.swift in Sources */ = {isa = PBXBuildFile; fileRef = 61C5A89C24509C1100DA608C /* Casting.swift */; };
 		61C5A8A624509FAA00DA608C /* SpanEncoder.swift in Sources */ = {isa = PBXBuildFile; fileRef = 61C5A8A424509FAA00DA608C /* SpanEncoder.swift */; };
 		61C5A8A724509FAA00DA608C /* SpanBuilder.swift in Sources */ = {isa = PBXBuildFile; fileRef = 61C5A8A524509FAA00DA608C /* SpanBuilder.swift */; };
+		61D447E224917F8F00649287 /* DateFormatting.swift in Sources */ = {isa = PBXBuildFile; fileRef = 61D447E124917F8F00649287 /* DateFormatting.swift */; };
 		61E45BCF2450A6EC00F2C652 /* TracingUUIDTests.swift in Sources */ = {isa = PBXBuildFile; fileRef = 61E45BCE2450A6EC00F2C652 /* TracingUUIDTests.swift */; };
 		61E45BD22450F65B00F2C652 /* SpanBuilderTests.swift in Sources */ = {isa = PBXBuildFile; fileRef = 61E45BD12450F65B00F2C652 /* SpanBuilderTests.swift */; };
 		61E45BE5245196EA00F2C652 /* SpanFileOutputTests.swift in Sources */ = {isa = PBXBuildFile; fileRef = 61E45BE4245196EA00F2C652 /* SpanFileOutputTests.swift */; };
@@ -164,21 +161,13 @@
 		61E917CF2464270500E6C631 /* EncodableValueTests.swift in Sources */ = {isa = PBXBuildFile; fileRef = 61E917CE2464270500E6C631 /* EncodableValueTests.swift */; };
 		61E917D12465423600E6C631 /* DDTracerConfiguration.swift in Sources */ = {isa = PBXBuildFile; fileRef = 61E917D02465423600E6C631 /* DDTracerConfiguration.swift */; };
 		61E917D3246546BF00E6C631 /* DDTracerConfigurationTests.swift in Sources */ = {isa = PBXBuildFile; fileRef = 61E917D2246546BF00E6C631 /* DDTracerConfigurationTests.swift */; };
-=======
-		61D45807248A667600A7F284 /* DateFormatting.swift in Sources */ = {isa = PBXBuildFile; fileRef = 9E58E8DE24615B89008E5063 /* DateFormatting.swift */; };
->>>>>>> 1e849287
 		61F8CC092469295500FE2908 /* DatadogConfigurationTests.swift in Sources */ = {isa = PBXBuildFile; fileRef = 61F8CC082469295500FE2908 /* DatadogConfigurationTests.swift */; };
 		61FB222D244A21ED00902D19 /* LoggingFeatureMocks.swift in Sources */ = {isa = PBXBuildFile; fileRef = 61FB222C244A21ED00902D19 /* LoggingFeatureMocks.swift */; };
 		61FB2230244E1BE900902D19 /* LoggingFeatureTests.swift in Sources */ = {isa = PBXBuildFile; fileRef = 61FB222F244E1BE900902D19 /* LoggingFeatureTests.swift */; };
 		9E36D92224373EA700BFBDB7 /* SwiftExtensionsTests.swift in Sources */ = {isa = PBXBuildFile; fileRef = 9E36D92124373EA700BFBDB7 /* SwiftExtensionsTests.swift */; };
-<<<<<<< HEAD
 		9E544A4D24752A8900E83072 /* URLSessionSwizzlerTests.swift in Sources */ = {isa = PBXBuildFile; fileRef = 9E544A4C24752A8900E83072 /* URLSessionSwizzlerTests.swift */; };
 		9E544A4F24753C6E00E83072 /* MethodSwizzler.swift in Sources */ = {isa = PBXBuildFile; fileRef = 9E544A4E24753C6E00E83072 /* MethodSwizzler.swift */; };
 		9E544A5124753DDE00E83072 /* MethodSwizzlerTests.swift in Sources */ = {isa = PBXBuildFile; fileRef = 9E544A5024753DDE00E83072 /* MethodSwizzlerTests.swift */; };
-		9E58E8DF24615B89008E5063 /* ISO8601DateFormatter.swift in Sources */ = {isa = PBXBuildFile; fileRef = 9E58E8DE24615B89008E5063 /* ISO8601DateFormatter.swift */; };
-=======
-		9E58E8DF24615B89008E5063 /* DateFormatting.swift in Sources */ = {isa = PBXBuildFile; fileRef = 9E58E8DE24615B89008E5063 /* DateFormatting.swift */; };
->>>>>>> 1e849287
 		9E58E8E124615C75008E5063 /* JSONEncoder.swift in Sources */ = {isa = PBXBuildFile; fileRef = 9E58E8E024615C75008E5063 /* JSONEncoder.swift */; };
 		9E58E8E324615EDA008E5063 /* JSONEncoderTests.swift in Sources */ = {isa = PBXBuildFile; fileRef = 9E58E8E224615EDA008E5063 /* JSONEncoderTests.swift */; };
 		9E68FB55244707FD0013A8AA /* ObjcExceptionHandler.m in Sources */ = {isa = PBXBuildFile; fileRef = 9E68FB53244707FD0013A8AA /* ObjcExceptionHandler.m */; };
@@ -357,16 +346,13 @@
 		614872762485067300E3EBDB /* SpanTagsReducer.swift */ = {isa = PBXFileReference; lastKnownFileType = sourcecode.swift; path = SpanTagsReducer.swift; sourceTree = "<group>"; };
 		6148727A248529F300E3EBDB /* OpenTracingAttributes.swift */ = {isa = PBXFileReference; lastKnownFileType = sourcecode.swift; path = OpenTracingAttributes.swift; sourceTree = "<group>"; };
 		614E9EB2244719FA007EE3E1 /* BundleType.swift */ = {isa = PBXFileReference; lastKnownFileType = sourcecode.swift; path = BundleType.swift; sourceTree = "<group>"; };
-<<<<<<< HEAD
 		615519252461BCE7002A85CF /* Datadog.xcconfig */ = {isa = PBXFileReference; lastKnownFileType = text.xcconfig; path = Datadog.xcconfig; sourceTree = "<group>"; };
 		615519262461BCE7002A85CF /* Datadog.local.xcconfig */ = {isa = PBXFileReference; lastKnownFileType = text.xcconfig; path = Datadog.local.xcconfig; sourceTree = "<group>"; };
 		617CEB382456BC3A00AD4669 /* TracingUUID.swift */ = {isa = PBXFileReference; lastKnownFileType = sourcecode.swift; path = TracingUUID.swift; sourceTree = "<group>"; };
+		618C365E248E85B400520CDE /* DateFormattingTests.swift */ = {isa = PBXFileReference; lastKnownFileType = sourcecode.swift; path = DateFormattingTests.swift; sourceTree = "<group>"; };
 		61AD4E172451C7FF006E34EA /* TracingFeatureMocks.swift */ = {isa = PBXFileReference; lastKnownFileType = sourcecode.swift; path = TracingFeatureMocks.swift; sourceTree = "<group>"; };
 		61AD4E3724531500006E34EA /* DataFormat.swift */ = {isa = PBXFileReference; lastKnownFileType = sourcecode.swift; path = DataFormat.swift; sourceTree = "<group>"; };
 		61AD4E3924534075006E34EA /* TracingFeatureTests.swift */ = {isa = PBXFileReference; lastKnownFileType = sourcecode.swift; path = TracingFeatureTests.swift; sourceTree = "<group>"; };
-=======
-		618C365E248E85B400520CDE /* DateFormattingTests.swift */ = {isa = PBXFileReference; lastKnownFileType = sourcecode.swift; path = DateFormattingTests.swift; sourceTree = "<group>"; };
->>>>>>> 1e849287
 		61B558CE2469561C001460D3 /* LoggerBuilderTests.swift */ = {isa = PBXFileReference; lastKnownFileType = sourcecode.swift; path = LoggerBuilderTests.swift; sourceTree = "<group>"; };
 		61B558D32469CDD8001460D3 /* TracingUUIDGeneratorTests.swift */ = {isa = PBXFileReference; lastKnownFileType = sourcecode.swift; path = TracingUUIDGeneratorTests.swift; sourceTree = "<group>"; };
 		61B9ED1A2461E12000C0DCFF /* SendLogsFixtureViewController.swift */ = {isa = PBXFileReference; fileEncoding = 4; lastKnownFileType = sourcecode.swift; path = SendLogsFixtureViewController.swift; sourceTree = "<group>"; };
@@ -399,6 +385,7 @@
 		61C5A89C24509C1100DA608C /* Casting.swift */ = {isa = PBXFileReference; fileEncoding = 4; lastKnownFileType = sourcecode.swift; path = Casting.swift; sourceTree = "<group>"; };
 		61C5A8A424509FAA00DA608C /* SpanEncoder.swift */ = {isa = PBXFileReference; fileEncoding = 4; lastKnownFileType = sourcecode.swift; path = SpanEncoder.swift; sourceTree = "<group>"; };
 		61C5A8A524509FAA00DA608C /* SpanBuilder.swift */ = {isa = PBXFileReference; fileEncoding = 4; lastKnownFileType = sourcecode.swift; path = SpanBuilder.swift; sourceTree = "<group>"; };
+		61D447E124917F8F00649287 /* DateFormatting.swift */ = {isa = PBXFileReference; fileEncoding = 4; lastKnownFileType = sourcecode.swift; path = DateFormatting.swift; sourceTree = "<group>"; };
 		61E45BCE2450A6EC00F2C652 /* TracingUUIDTests.swift */ = {isa = PBXFileReference; lastKnownFileType = sourcecode.swift; path = TracingUUIDTests.swift; sourceTree = "<group>"; };
 		61E45BD12450F65B00F2C652 /* SpanBuilderTests.swift */ = {isa = PBXFileReference; lastKnownFileType = sourcecode.swift; path = SpanBuilderTests.swift; sourceTree = "<group>"; };
 		61E45BE4245196EA00F2C652 /* SpanFileOutputTests.swift */ = {isa = PBXFileReference; lastKnownFileType = sourcecode.swift; path = SpanFileOutputTests.swift; sourceTree = "<group>"; };
@@ -411,16 +398,9 @@
 		61FB222C244A21ED00902D19 /* LoggingFeatureMocks.swift */ = {isa = PBXFileReference; lastKnownFileType = sourcecode.swift; path = LoggingFeatureMocks.swift; sourceTree = "<group>"; };
 		61FB222F244E1BE900902D19 /* LoggingFeatureTests.swift */ = {isa = PBXFileReference; lastKnownFileType = sourcecode.swift; path = LoggingFeatureTests.swift; sourceTree = "<group>"; };
 		9E36D92124373EA700BFBDB7 /* SwiftExtensionsTests.swift */ = {isa = PBXFileReference; lastKnownFileType = sourcecode.swift; path = SwiftExtensionsTests.swift; sourceTree = "<group>"; };
-<<<<<<< HEAD
 		9E544A4C24752A8900E83072 /* URLSessionSwizzlerTests.swift */ = {isa = PBXFileReference; lastKnownFileType = sourcecode.swift; path = URLSessionSwizzlerTests.swift; sourceTree = "<group>"; };
 		9E544A4E24753C6E00E83072 /* MethodSwizzler.swift */ = {isa = PBXFileReference; lastKnownFileType = sourcecode.swift; path = MethodSwizzler.swift; sourceTree = "<group>"; };
 		9E544A5024753DDE00E83072 /* MethodSwizzlerTests.swift */ = {isa = PBXFileReference; lastKnownFileType = sourcecode.swift; path = MethodSwizzlerTests.swift; sourceTree = "<group>"; };
-		9E58E8DE24615B89008E5063 /* ISO8601DateFormatter.swift */ = {isa = PBXFileReference; lastKnownFileType = sourcecode.swift; path = ISO8601DateFormatter.swift; sourceTree = "<group>"; };
-=======
-		9E4195742449D739000AB0DB /* app-target.xcconfig */ = {isa = PBXFileReference; lastKnownFileType = text.xcconfig; path = "app-target.xcconfig"; sourceTree = "<group>"; };
-		9E4195752449D739000AB0DB /* unit-tests-target.xcconfig */ = {isa = PBXFileReference; lastKnownFileType = text.xcconfig; path = "unit-tests-target.xcconfig"; sourceTree = "<group>"; };
-		9E58E8DE24615B89008E5063 /* DateFormatting.swift */ = {isa = PBXFileReference; lastKnownFileType = sourcecode.swift; path = DateFormatting.swift; sourceTree = "<group>"; };
->>>>>>> 1e849287
 		9E58E8E024615C75008E5063 /* JSONEncoder.swift */ = {isa = PBXFileReference; lastKnownFileType = sourcecode.swift; path = JSONEncoder.swift; sourceTree = "<group>"; };
 		9E58E8E224615EDA008E5063 /* JSONEncoderTests.swift */ = {isa = PBXFileReference; lastKnownFileType = sourcecode.swift; path = JSONEncoderTests.swift; sourceTree = "<group>"; };
 		9E68FB53244707FD0013A8AA /* ObjcExceptionHandler.m */ = {isa = PBXFileReference; fileEncoding = 4; lastKnownFileType = sourcecode.c.objc; path = ObjcExceptionHandler.m; sourceTree = "<group>"; };
@@ -565,8 +545,8 @@
 		61133B9F2423979B00786299 /* Utils */ = {
 			isa = PBXGroup;
 			children = (
+				61D447E124917F8F00649287 /* DateFormatting.swift */,
 				61133BA02423979B00786299 /* EncodableValue.swift */,
-				9E58E8DE24615B89008E5063 /* DateFormatting.swift */,
 				9E58E8E024615C75008E5063 /* JSONEncoder.swift */,
 			);
 			path = Utils;
@@ -896,20 +876,7 @@
 			name = Frameworks;
 			sourceTree = "<group>";
 		};
-<<<<<<< HEAD
 		61216277247D1F2100AC5D67 /* FeaturesIntegration */ = {
-=======
-		618C365D248E858200520CDE /* Utils */ = {
-			isa = PBXGroup;
-			children = (
-				618C365E248E85B400520CDE /* DateFormattingTests.swift */,
-				9E58E8E224615EDA008E5063 /* JSONEncoderTests.swift */,
-			);
-			path = Utils;
-			sourceTree = "<group>";
-		};
-		61C3637E2436163400C4D4E6 /* DatadogPrivate */ = {
->>>>>>> 1e849287
 			isa = PBXGroup;
 			children = (
 				6148727A248529F300E3EBDB /* OpenTracingAttributes.swift */,
@@ -1024,6 +991,15 @@
 				61B558D32469CDD8001460D3 /* TracingUUIDGeneratorTests.swift */,
 			);
 			path = UUIDs;
+			sourceTree = "<group>";
+		};
+		618C365D248E858200520CDE /* Utils */ = {
+			isa = PBXGroup;
+			children = (
+				618C365E248E85B400520CDE /* DateFormattingTests.swift */,
+				9E58E8E224615EDA008E5063 /* JSONEncoderTests.swift */,
+			);
+			path = Utils;
 			sourceTree = "<group>";
 		};
 		61B9ED142461DFEE00C0DCFF /* IntegrationTestFixtures */ = {
@@ -1487,13 +1463,8 @@
 				61133BDF2423979B00786299 /* SwiftExtensions.swift in Sources */,
 				9E544A4F24753C6E00E83072 /* MethodSwizzler.swift in Sources */,
 				61133BEA2423979B00786299 /* LogConsoleOutput.swift in Sources */,
-<<<<<<< HEAD
 				61C5A8A624509FAA00DA608C /* SpanEncoder.swift in Sources */,
 				61C5A88E24509A1F00DA608C /* DDTracer.swift in Sources */,
-				9E58E8DF24615B89008E5063 /* ISO8601DateFormatter.swift in Sources */,
-=======
-				9E58E8DF24615B89008E5063 /* DateFormatting.swift in Sources */,
->>>>>>> 1e849287
 				61133BE32423979B00786299 /* UserInfo.swift in Sources */,
 				61133BE02423979B00786299 /* Datadog.swift in Sources */,
 				61133BCB2423979B00786299 /* CarrierInfoProvider.swift in Sources */,
@@ -1504,6 +1475,7 @@
 				61133BD42423979B00786299 /* FileReader.swift in Sources */,
 				61C5A88A24509A0C00DA608C /* SpanFileOutput.swift in Sources */,
 				61133BD32423979B00786299 /* File.swift in Sources */,
+				61D447E224917F8F00649287 /* DateFormatting.swift in Sources */,
 				61133BE72423979B00786299 /* LogUtilityOutputs.swift in Sources */,
 				61133BDA2423979B00786299 /* HTTPHeaders.swift in Sources */,
 				61133BE82423979B00786299 /* LogFileOutput.swift in Sources */,
@@ -1649,20 +1621,9 @@
 			isa = PBXSourcesBuildPhase;
 			buildActionMask = 2147483647;
 			files = (
-<<<<<<< HEAD
 				61441C7A2461A204003D8BB8 /* LoggingBenchmarkTests.swift in Sources */,
 				61441C7B2461A204003D8BB8 /* LoggingStorageBenchmarkTests.swift in Sources */,
 				61441C7C2461A244003D8BB8 /* TestsDirectory.swift in Sources */,
-=======
-				9EF49F1024476D96004F2CA0 /* BenchmarkTests.swift in Sources */,
-				61D45807248A667600A7F284 /* DateFormatting.swift in Sources */,
-				9EF49F1124476D96004F2CA0 /* IntegrationTests.swift in Sources */,
-				9EF49F1224476D96004F2CA0 /* LoggingBenchmarkTests.swift in Sources */,
-				9EA6A539244897A900621535 /* LoggingIOBenchmarkTests.swift in Sources */,
-				9EF49F1324476D96004F2CA0 /* LoggingIntegrationTests.swift in Sources */,
-				9EF49F1424476DD6004F2CA0 /* LogMatcher.swift in Sources */,
-				9EA6A53E24489DC800621535 /* TestsDirectory.swift in Sources */,
->>>>>>> 1e849287
 			);
 			runOnlyForDeploymentPostprocessing = 0;
 		};
