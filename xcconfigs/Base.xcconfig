--- conflicted
+++ resolved
@@ -1,13 +1,5 @@
-<<<<<<< HEAD
 // Base configuration file for all targets.
 // Note: all configuration here will be applied to `Datadog*.framework` built with Carthage.
 
 // Include internal base config (git-ignored, so excluded from Carthage build)
-#include? "Base.local.xcconfig"
-
-// Required after adding `lyft/Kronos` dependency through Carthage.
-// Otherwise build fails with "module 'Kronos' was created for incompatible target arm64-apple-ios8.0"
-EXCLUDED_ARCHS[sdk=iphonesimulator*]=arm64
-=======
-// Base configuration file, included by all targets.
->>>>>>> 0dd335b7
+#include? "Base.local.xcconfig"